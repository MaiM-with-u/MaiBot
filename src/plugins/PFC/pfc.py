# Programmable Friendly Conversationalist
# Prefrontal cortex
import datetime
import asyncio
from typing import List, Optional, Tuple, TYPE_CHECKING
from src.common.logger import get_module_logger
from ..chat.chat_stream import ChatStream
from ..message.message_base import UserInfo, Seg
from ..chat.message import Message
from ..models.utils_model import LLM_request
from ..config.config import global_config
from src.plugins.chat.message import MessageSending
from ..message.api import global_api
from ..storage.storage import MessageStorage
from .chat_observer import ChatObserver
from .pfc_utils import get_items_from_json
from src.individuality.individuality import Individuality
from .chat_states import NotificationHandler, Notification, NotificationType
from .waiter import Waiter
from .message_sender import DirectMessageSender
from .notification_handler import PFCNotificationHandler
import time

<<<<<<< HEAD
if TYPE_CHECKING:
    from .conversation import Conversation

logger = get_module_logger("pfc")
=======
logger = get_module_logger("pfc")


class ConversationState(Enum):
    """对话状态"""

    INIT = "初始化"
    RETHINKING = "重新思考"
    ANALYZING = "分析历史"
    PLANNING = "规划目标"
    GENERATING = "生成回复"
    CHECKING = "检查回复"
    SENDING = "发送消息"
    WAITING = "等待"
    LISTENING = "倾听"
    ENDED = "结束"
    JUDGING = "判断"


ActionType = Literal["direct_reply", "fetch_knowledge", "wait"]


class ActionPlanner:
    """行动规划器"""

    def __init__(self, stream_id: str):
        self.llm = LLM_request(
            model=global_config.llm_normal, temperature=0.7, max_tokens=1000, request_type="action_planning"
        )
        self.personality_info = Individuality.get_instance().get_prompt(type="personality", x_person=2, level=2)
        self.name = global_config.BOT_NICKNAME
        self.chat_observer = ChatObserver.get_instance(stream_id)

    async def plan(
        self,
        goal: str,
        method: str,
        reasoning: str,
        action_history: List[Dict[str, str]] = None,
        chat_observer: Optional[ChatObserver] = None,  # 添加chat_observer参数
    ) -> Tuple[str, str]:
        """规划下一步行动

        Args:
            goal: 对话目标
            reasoning: 目标原因
            action_history: 行动历史记录

        Returns:
            Tuple[str, str]: (行动类型, 行动原因)
        """
        # 构建提示词
        # 获取最近20条消息
        self.chat_observer.waiting_start_time = time.time()

        messages = self.chat_observer.get_message_history(limit=20)
        chat_history_text = ""
        for msg in messages:
            time_str = datetime.datetime.fromtimestamp(msg["time"]).strftime("%H:%M:%S")
            user_info = UserInfo.from_dict(msg.get("user_info", {}))
            sender = user_info.user_nickname or f"用户{user_info.user_id}"
            if sender == self.name:
                sender = "你说"
            chat_history_text += f"{time_str},{sender}:{msg.get('processed_plain_text', '')}\n"

        personality_text = f"你的名字是{self.name}，{self.personality_info}"

        # 构建action历史文本
        action_history_text = ""
        if action_history:
            if action_history[-1]["action"] == "direct_reply":
                action_history_text = "你刚刚发言回复了对方"

        # 获取时间信息
        time_info = self.chat_observer.get_time_info()

        prompt = f"""现在你在参与一场QQ聊天，请分析以下内容，根据信息决定下一步行动：
{personality_text}
当前对话目标：{goal}
实现该对话目标的方式：{method}
产生该对话目标的原因：{reasoning}
{time_info}
最近的对话记录：
{chat_history_text}
{action_history_text}
请你接下去想想要你要做什么，可以发言，可以等待，可以倾听，可以调取知识。注意不同行动类型的要求，不要重复发言：
行动类型：
fetch_knowledge: 需要调取知识，当需要专业知识或特定信息时选择
wait: 当你做出了发言,对方尚未回复时等待对方的回复
listening: 倾听对方发言，当你认为对方发言尚未结束时采用
direct_reply: 不符合上述情况，回复对方，注意不要过多或者重复发言
rethink_goal: 重新思考对话目标，当发现对话目标不合适时选择，会重新思考对话目标
judge_conversation: 判断对话是否结束，当发现对话目标已经达到或者希望停止对话时选择，会判断对话是否结束

请以JSON格式输出，包含以下字段：
1. action: 行动类型，注意你之前的行为
2. reason: 选择该行动的原因，注意你之前的行为（简要解释）

注意：请严格按照JSON格式输出，不要包含任何其他内容。"""

        logger.debug(f"发送到LLM的提示词: {prompt}")
        try:
            content, _ = await self.llm.generate_response_async(prompt)
            logger.debug(f"LLM原始返回内容: {content}")

            # 使用简化函数提取JSON内容
            success, result = get_items_from_json(
                content, "action", "reason", default_values={"action": "direct_reply", "reason": "默认原因"}
            )

            if not success:
                return "direct_reply", "JSON解析失败，选择直接回复"

            action = result["action"]
            reason = result["reason"]

            # 验证action类型
            if action not in [
                "direct_reply",
                "fetch_knowledge",
                "wait",
                "listening",
                "rethink_goal",
                "judge_conversation",
            ]:
                logger.warning(f"未知的行动类型: {action}，默认使用listening")
                action = "listening"

            logger.info(f"规划的行动: {action}")
            logger.info(f"行动原因: {reason}")
            return action, reason

        except Exception as e:
            logger.error(f"规划行动时出错: {str(e)}")
            return "direct_reply", "发生错误，选择直接回复"
>>>>>>> cf3e64c7


class GoalAnalyzer:
    """对话目标分析器"""

    def __init__(self, stream_id: str):
        self.llm = LLM_request(
            model=global_config.llm_normal, temperature=0.7, max_tokens=1000, request_type="conversation_goal"
        )

        self.personality_info = Individuality.get_instance().get_prompt(type="personality", x_person=2, level=2)
        self.name = global_config.BOT_NICKNAME
        self.nick_name = global_config.BOT_ALIAS_NAMES
        self.chat_observer = ChatObserver.get_instance(stream_id)

        # 多目标存储结构
        self.goals = []  # 存储多个目标
        self.max_goals = 3  # 同时保持的最大目标数量
        self.current_goal_and_reason = None

    async def analyze_goal(self) -> Tuple[str, str, str]:
        """分析对话历史并设定目标

        Args:
            chat_history: 聊天历史记录列表

        Returns:
            Tuple[str, str, str]: (目标, 方法, 原因)
        """
        max_retries = 3
        for retry in range(max_retries):
            try:
                # 构建提示词
                messages = self.chat_observer.get_message_history(limit=20)
                chat_history_text = ""
                for msg in messages:
                    time_str = datetime.datetime.fromtimestamp(msg["time"]).strftime("%H:%M:%S")
                    user_info = UserInfo.from_dict(msg.get("user_info", {}))
                    sender = user_info.user_nickname or f"用户{user_info.user_id}"
                    if sender == self.name:
                        sender = "你说"
                    chat_history_text += f"{time_str},{sender}:{msg.get('processed_plain_text', '')}\n"

                personality_text = f"你的名字是{self.name}，{self.personality_info}"

                # 构建当前已有目标的文本
                existing_goals_text = ""
                if self.goals:
                    existing_goals_text = "当前已有的对话目标:\n"
                    for i, (goal, _, reason) in enumerate(self.goals):
                        existing_goals_text += f"{i + 1}. 目标: {goal}, 原因: {reason}\n"

                prompt = f"""{personality_text}。现在你在参与一场QQ聊天，请分析以下聊天记录，并根据你的性格特征确定多个明确的对话目标。
这些目标应该反映出对话的不同方面和意图。

{existing_goals_text}

聊天记录：
{chat_history_text}

请分析当前对话并确定最适合的对话目标。你可以：
1. 保持现有目标不变
2. 修改现有目标
3. 添加新目标
4. 删除不再相关的目标

请以JSON格式输出一个当前最主要的对话目标，包含以下字段：
1. goal: 对话目标（简短的一句话）
2. reasoning: 对话原因，为什么设定这个目标（简要解释）

输出格式示例：
{{
    "goal": "回答用户关于Python编程的具体问题",
    "reasoning": "用户提出了关于Python的技术问题，需要专业且准确的解答"
}}"""

                logger.debug(f"发送到LLM的提示词: {prompt}")
                content, _ = await self.llm.generate_response_async(prompt)
                logger.debug(f"LLM原始返回内容: {content}")

                # 使用简化函数提取JSON内容
                success, result = get_items_from_json(
                    content, "goal", "reasoning", required_types={"goal": str, "reasoning": str}
                )

                if not success:
                    logger.error(f"无法解析JSON，重试第{retry + 1}次")
                    continue

                goal = result["goal"]
                reasoning = result["reasoning"]

                # 使用默认的方法
                method = "以友好的态度回应"

                # 更新目标列表
                await self._update_goals(goal, method, reasoning)

                # 返回当前最主要的目标
                if self.goals:
                    current_goal, current_method, current_reasoning = self.goals[0]
                    return current_goal, current_method, current_reasoning
                else:
                    return goal, method, reasoning

            except Exception as e:
                logger.error(f"分析对话目标时出错: {str(e)}，重试第{retry + 1}次")
                if retry == max_retries - 1:
                    return "保持友好的对话", "以友好的态度回应", "确保对话顺利进行"
                continue

        # 所有重试都失败后的默认返回
        return "保持友好的对话", "以友好的态度回应", "确保对话顺利进行"

    async def _update_goals(self, new_goal: str, method: str, reasoning: str):
        """更新目标列表

        Args:
            new_goal: 新的目标
            method: 实现目标的方法
            reasoning: 目标的原因
        """
        # 检查新目标是否与现有目标相似
        for i, (existing_goal, _, _) in enumerate(self.goals):
            if self._calculate_similarity(new_goal, existing_goal) > 0.7:  # 相似度阈值
                # 更新现有目标
                self.goals[i] = (new_goal, method, reasoning)
                # 将此目标移到列表前面（最主要的位置）
                self.goals.insert(0, self.goals.pop(i))
                return

        # 添加新目标到列表前面
        self.goals.insert(0, (new_goal, method, reasoning))

        # 限制目标数量
        if len(self.goals) > self.max_goals:
            self.goals.pop()  # 移除最老的目标

    def _calculate_similarity(self, goal1: str, goal2: str) -> float:
        """简单计算两个目标之间的相似度

        这里使用一个简单的实现，实际可以使用更复杂的文本相似度算法

        Args:
            goal1: 第一个目标
            goal2: 第二个目标

        Returns:
            float: 相似度得分 (0-1)
        """
        # 简单实现：检查重叠字数比例
        words1 = set(goal1)
        words2 = set(goal2)
        overlap = len(words1.intersection(words2))
        total = len(words1.union(words2))
        return overlap / total if total > 0 else 0

    async def get_all_goals(self) -> List[Tuple[str, str, str]]:
        """获取所有当前目标

        Returns:
            List[Tuple[str, str, str]]: 目标列表，每项为(目标, 方法, 原因)
        """
        return self.goals.copy()

    async def get_alternative_goals(self) -> List[Tuple[str, str, str]]:
        """获取除了当前主要目标外的其他备选目标

        Returns:
            List[Tuple[str, str, str]]: 备选目标列表
        """
        if len(self.goals) <= 1:
            return []
        return self.goals[1:].copy()

    async def analyze_conversation(self, goal, reasoning):
        messages = self.chat_observer.get_message_history()
        chat_history_text = ""
        for msg in messages:
            time_str = datetime.datetime.fromtimestamp(msg["time"]).strftime("%H:%M:%S")
            user_info = UserInfo.from_dict(msg.get("user_info", {}))
            sender = user_info.user_nickname or f"用户{user_info.user_id}"
            if sender == self.name:
                sender = "你说"
            chat_history_text += f"{time_str},{sender}:{msg.get('processed_plain_text', '')}\n"

        personality_text = f"你的名字是{self.name}，{self.personality_info}"

        prompt = f"""{personality_text}。现在你在参与一场QQ聊天，
        当前对话目标：{goal}
        产生该对话目标的原因：{reasoning}
        
        请分析以下聊天记录，并根据你的性格特征评估该目标是否已经达到，或者你是否希望停止该次对话。
        聊天记录：
        {chat_history_text}
        请以JSON格式输出，包含以下字段：
        1. goal_achieved: 对话目标是否已经达到（true/false）
        2. stop_conversation: 是否希望停止该次对话（true/false）
        3. reason: 为什么希望停止该次对话（简要解释）   

输出格式示例：
{{
    "goal_achieved": true,
    "stop_conversation": false,
    "reason": "虽然目标已达成，但对话仍然有继续的价值"
}}"""

        try:
            content, _ = await self.llm.generate_response_async(prompt)
            logger.debug(f"LLM原始返回内容: {content}")
<<<<<<< HEAD
            
            # 尝试解析JSON
            success, result = get_items_from_json(
                content,
                "goal_achieved", "stop_conversation", "reason",
                required_types={"goal_achieved": bool, "stop_conversation": bool, "reason": str}
=======

            # 使用简化函数提取JSON内容
            success, result = get_items_from_json(
                content,
                "goal_achieved",
                "stop_conversation",
                "reason",
                required_types={"goal_achieved": bool, "stop_conversation": bool, "reason": str},
>>>>>>> cf3e64c7
            )

            if not success:
<<<<<<< HEAD
                logger.error("无法解析对话分析结果JSON")
                return False, False, "解析结果失败"
                
            goal_achieved = result["goal_achieved"]
            stop_conversation = result["stop_conversation"]
            reason = result["reason"]
            
            return goal_achieved, stop_conversation, reason
            
=======
                return False, False, "确保对话顺利进行"

            # 如果当前目标达成，从目标列表中移除
            if result["goal_achieved"] and not result["stop_conversation"]:
                for i, (g, _, _) in enumerate(self.goals):
                    if g == goal:
                        self.goals.pop(i)
                        # 如果还有其他目标，不停止对话
                        if self.goals:
                            result["stop_conversation"] = False
                        break

            return result["goal_achieved"], result["stop_conversation"], result["reason"]

>>>>>>> cf3e64c7
        except Exception as e:
            logger.error(f"分析对话状态时出错: {str(e)}")
            return False, False, f"分析出错: {str(e)}"


class Waiter:
    """快 速 等 待"""

    def __init__(self, stream_id: str):
        self.chat_observer = ChatObserver.get_instance(stream_id)
        self.personality_info = Individuality.get_instance().get_prompt(type="personality", x_person=2, level=2)
        self.name = global_config.BOT_NICKNAME

    async def wait(self) -> bool:
        """等待

        Returns:
            bool: 是否超时（True表示超时）
        """
        # 使用当前时间作为等待开始时间
        wait_start_time = time.time()
        self.chat_observer.waiting_start_time = wait_start_time  # 设置等待开始时间
        
        while True:
            # 检查是否有新消息
            if self.chat_observer.new_message_after(wait_start_time):
                logger.info("等待结束，收到新消息")
                return False
                
            # 检查是否超时
            if time.time() - wait_start_time > 300:
                logger.info("等待超过300秒，结束对话")
                return True
<<<<<<< HEAD
                
            await asyncio.sleep(1)
            logger.info("等待中...")

=======
        logger.info("等待结束")
        return False


class ReplyGenerator:
    """回复生成器"""

    def __init__(self, stream_id: str):
        self.llm = LLM_request(
            model=global_config.llm_normal, temperature=0.7, max_tokens=300, request_type="reply_generation"
        )
        self.personality_info = Individuality.get_instance().get_prompt(type="personality", x_person=2, level=2)
        self.name = global_config.BOT_NICKNAME
        self.chat_observer = ChatObserver.get_instance(stream_id)
        self.reply_checker = ReplyChecker(stream_id)

    async def generate(
        self,
        goal: str,
        chat_history: List[Message],
        knowledge_cache: Dict[str, str],
        previous_reply: Optional[str] = None,
        retry_count: int = 0,
    ) -> str:
        """生成回复

        Args:
            goal: 对话目标
            chat_history: 聊天历史
            knowledge_cache: 知识缓存
            previous_reply: 上一次生成的回复（如果有）
            retry_count: 当前重试次数

        Returns:
            str: 生成的回复
        """
        # 构建提示词
        logger.debug(f"开始生成回复：当前目标: {goal}")
        self.chat_observer.trigger_update()  # 触发立即更新
        if not await self.chat_observer.wait_for_update():
            logger.warning("等待消息更新超时")

        messages = self.chat_observer.get_message_history(limit=20)
        chat_history_text = ""
        for msg in messages:
            time_str = datetime.datetime.fromtimestamp(msg["time"]).strftime("%H:%M:%S")
            user_info = UserInfo.from_dict(msg.get("user_info", {}))
            sender = user_info.user_nickname or f"用户{user_info.user_id}"
            if sender == self.name:
                sender = "你说"
            chat_history_text += f"{time_str},{sender}:{msg.get('processed_plain_text', '')}\n"

        # 整理知识缓存
        knowledge_text = ""
        if knowledge_cache:
            knowledge_text = "\n相关知识："
            if isinstance(knowledge_cache, dict):
                for _source, content in knowledge_cache.items():
                    knowledge_text += f"\n{content}"
            elif isinstance(knowledge_cache, list):
                for item in knowledge_cache:
                    knowledge_text += f"\n{item}"

        # 添加上一次生成的回复信息
        previous_reply_text = ""
        if previous_reply:
            previous_reply_text = f"\n上一次生成的回复（需要改进）：\n{previous_reply}"

        personality_text = f"你的名字是{self.name}，{self.personality_info}"

        prompt = f"""{personality_text}。现在你在参与一场QQ聊天，请根据以下信息生成回复：

当前对话目标：{goal}
{knowledge_text}
{previous_reply_text}
最近的聊天记录：
{chat_history_text}

请根据上述信息，以你的性格特征生成一个自然、得体的回复。回复应该：
1. 符合对话目标，以"你"的角度发言
2. 体现你的性格特征
3. 自然流畅，像正常聊天一样，简短
4. 适当利用相关知识，但不要生硬引用
{"5. 改进上一次回复中的问题" if previous_reply else ""}

请注意把握聊天内容，不要回复的太有条理，可以有个性。请分清"你"和对方说的话，不要把"你"说的话当做对方说的话，这是你自己说的话。
请你回复的平淡一些，简短一些，说中文，不要刻意突出自身学科背景，尽量不要说你说过的话 
请你注意不要输出多余内容(包括前后缀，冒号和引号，括号，表情等)，只输出回复内容。
不要输出多余内容(包括前后缀，冒号和引号，括号，表情包，at或 @等 )。

请直接输出回复内容，不需要任何额外格式。"""

        try:
            content, _ = await self.llm.generate_response_async(prompt)
            logger.info(f"生成的回复: {content}")
            is_new = self.chat_observer.check()
            logger.debug(f"再看一眼聊天记录，{'有' if is_new else '没有'}新消息")

            # 如果有新消息,重新生成回复
            if is_new:
                logger.info("检测到新消息,重新生成回复")
                return await self.generate(goal, chat_history, knowledge_cache, None, retry_count)

            return content

        except Exception as e:
            logger.error(f"生成回复时出错: {e}")
            return "抱歉，我现在有点混乱，让我重新思考一下..."

    async def check_reply(self, reply: str, goal: str, retry_count: int = 0) -> Tuple[bool, str, bool]:
        """检查回复是否合适

        Args:
            reply: 生成的回复
            goal: 对话目标
            retry_count: 当前重试次数

        Returns:
            Tuple[bool, str, bool]: (是否合适, 原因, 是否需要重新规划)
        """
        return await self.reply_checker.check(reply, goal, retry_count)


class Conversation:
    # 类级别的实例管理
    _instances: Dict[str, "Conversation"] = {}
    _instance_lock = asyncio.Lock()  # 类级别的全局锁
    _init_events: Dict[str, asyncio.Event] = {}  # 初始化完成事件
    _initializing: Dict[str, bool] = {}  # 标记是否正在初始化

    @classmethod
    async def get_instance(cls, stream_id: str) -> Optional["Conversation"]:
        """获取或创建对话实例

        Args:
            stream_id: 聊天流ID

        Returns:
            Optional[Conversation]: 对话实例，如果创建或等待失败则返回None
        """
        try:
            # 使用全局锁来确保线程安全
            async with cls._instance_lock:
                # 如果已经在初始化中，等待初始化完成
                if stream_id in cls._initializing and cls._initializing[stream_id]:
                    # 释放锁等待初始化
                    cls._instance_lock.release()
                    try:
                        await asyncio.wait_for(cls._init_events[stream_id].wait(), timeout=5.0)
                    except asyncio.TimeoutError:
                        logger.error(f"等待实例 {stream_id} 初始化超时")
                        return None
                    finally:
                        await cls._instance_lock.acquire()

                # 如果实例不存在，创建新实例
                if stream_id not in cls._instances:
                    cls._instances[stream_id] = cls(stream_id)
                    cls._init_events[stream_id] = asyncio.Event()
                    cls._initializing[stream_id] = True
                    logger.info(f"创建新的对话实例: {stream_id}")

                return cls._instances[stream_id]
        except Exception as e:
            logger.error(f"获取对话实例失败: {e}")
            return None

    @classmethod
    async def remove_instance(cls, stream_id: str):
        """删除对话实例

        Args:
            stream_id: 聊天流ID
        """
        async with cls._instance_lock:
            if stream_id in cls._instances:
                # 停止相关组件
                instance = cls._instances[stream_id]
                instance.chat_observer.stop()
                # 删除实例
                del cls._instances[stream_id]
                if stream_id in cls._init_events:
                    del cls._init_events[stream_id]
                if stream_id in cls._initializing:
                    del cls._initializing[stream_id]
                logger.info(f"已删除对话实例 {stream_id}")

    def __init__(self, stream_id: str):
        """初始化对话系统"""
        self.stream_id = stream_id
        self.state = ConversationState.INIT
        self.current_goal: Optional[str] = None
        self.current_method: Optional[str] = None
        self.goal_reasoning: Optional[str] = None
        self.generated_reply: Optional[str] = None
        self.should_continue = True

        # 初始化聊天观察器
        self.chat_observer = ChatObserver.get_instance(stream_id)

        # 添加action历史记录
        self.action_history: List[Dict[str, str]] = []

        # 知识缓存
        self.knowledge_cache: Dict[str, str] = {}  # 确保初始化为字典

        # 初始化各个组件
        self.goal_analyzer = GoalAnalyzer(self.stream_id)
        self.action_planner = ActionPlanner(self.stream_id)
        self.reply_generator = ReplyGenerator(self.stream_id)
        self.knowledge_fetcher = KnowledgeFetcher()
        self.direct_sender = DirectMessageSender()
        self.waiter = Waiter(self.stream_id)

        # 创建聊天流
        self.chat_stream = chat_manager.get_stream(self.stream_id)

    def _clear_knowledge_cache(self):
        """清空知识缓存"""
        self.knowledge_cache.clear()  # 使用clear方法清空字典

    async def start(self):
        """开始对话流程"""
        try:
            logger.info("对话系统启动")
            self.should_continue = True
            self.chat_observer.start()  # 启动观察器
            await asyncio.sleep(1)
            # 启动对话循环
            await self._conversation_loop()
        except Exception as e:
            logger.error(f"启动对话系统失败: {e}")
            raise
        finally:
            # 标记初始化完成
            self._init_events[self.stream_id].set()
            self._initializing[self.stream_id] = False

    async def _conversation_loop(self):
        """对话循环"""
        # 获取最近的消息历史
        self.current_goal, self.current_method, self.goal_reasoning = await self.goal_analyzer.analyze_goal()

        while self.should_continue:
            # 执行行动
            self.chat_observer.trigger_update()  # 触发立即更新
            if not await self.chat_observer.wait_for_update():
                logger.warning("等待消息更新超时")

            action, reason = await self.action_planner.plan(
                self.current_goal,
                self.current_method,
                self.goal_reasoning,
                self.action_history,  # 传入action历史
                self.chat_observer,  # 传入chat_observer
            )

            # 执行行动
            await self._handle_action(action, reason)

    def _convert_to_message(self, msg_dict: Dict[str, Any]) -> Message:
        """将消息字典转换为Message对象"""
        try:
            chat_info = msg_dict.get("chat_info", {})
            chat_stream = ChatStream.from_dict(chat_info)
            user_info = UserInfo.from_dict(msg_dict.get("user_info", {}))

            return Message(
                message_id=msg_dict["message_id"],
                chat_stream=chat_stream,
                time=msg_dict["time"],
                user_info=user_info,
                processed_plain_text=msg_dict.get("processed_plain_text", ""),
                detailed_plain_text=msg_dict.get("detailed_plain_text", ""),
            )
        except Exception as e:
            logger.warning(f"转换消息时出错: {e}")
            raise

    async def _handle_action(self, action: str, reason: str):
        """处理规划的行动"""
        logger.info(f"执行行动: {action}, 原因: {reason}")

        # 记录action历史
        self.action_history.append(
            {"action": action, "reason": reason, "time": datetime.datetime.now().strftime("%H:%M:%S")}
        )

        # 只保留最近的10条记录
        if len(self.action_history) > 10:
            self.action_history = self.action_history[-10:]

        if action == "direct_reply":
            self.state = ConversationState.GENERATING
            messages = self.chat_observer.get_message_history(limit=30)
            self.generated_reply = await self.reply_generator.generate(
                self.current_goal,
                self.current_method,
                [self._convert_to_message(msg) for msg in messages],
                self.knowledge_cache,
            )

            # 检查回复是否合适
            is_suitable, reason, need_replan = await self.reply_generator.check_reply(
                self.generated_reply, self.current_goal
            )

            if not is_suitable:
                logger.warning(f"生成的回复不合适，原因: {reason}")
                if need_replan:
                    # 尝试切换到其他备选目标
                    alternative_goals = await self.goal_analyzer.get_alternative_goals()
                    if alternative_goals:
                        # 有备选目标，尝试使用下一个目标
                        self.current_goal, self.current_method, self.goal_reasoning = alternative_goals[0]
                        logger.info(f"切换到备选目标: {self.current_goal}")
                        # 使用新目标生成回复
                        self.generated_reply = await self.reply_generator.generate(
                            self.current_goal,
                            self.current_method,
                            [self._convert_to_message(msg) for msg in messages],
                            self.knowledge_cache,
                        )
                        # 检查使用新目标生成的回复是否合适
                        is_suitable, reason, _ = await self.reply_generator.check_reply(
                            self.generated_reply, self.current_goal
                        )
                        if is_suitable:
                            # 如果新目标的回复合适，调整目标优先级
                            await self.goal_analyzer._update_goals(
                                self.current_goal, self.current_method, self.goal_reasoning
                            )
                        else:
                            # 如果新目标还是不合适，重新思考目标
                            self.state = ConversationState.RETHINKING
                            (
                                self.current_goal,
                                self.current_method,
                                self.goal_reasoning,
                            ) = await self.goal_analyzer.analyze_goal()
                            return
                    else:
                        # 没有备选目标，重新分析
                        self.state = ConversationState.RETHINKING
                        (
                            self.current_goal,
                            self.current_method,
                            self.goal_reasoning,
                        ) = await self.goal_analyzer.analyze_goal()
                        return
                else:
                    # 重新生成回复
                    self.generated_reply = await self.reply_generator.generate(
                        self.current_goal,
                        self.current_method,
                        [self._convert_to_message(msg) for msg in messages],
                        self.knowledge_cache,
                        self.generated_reply,  # 将不合适的回复作为previous_reply传入
                    )

            while self.chat_observer.check():
                if not is_suitable:
                    logger.warning(f"生成的回复不合适，原因: {reason}")
                    if need_replan:
                        # 尝试切换到其他备选目标
                        alternative_goals = await self.goal_analyzer.get_alternative_goals()
                        if alternative_goals:
                            # 有备选目标，尝试使用下一个目标
                            self.current_goal, self.current_method, self.goal_reasoning = alternative_goals[0]
                            logger.info(f"切换到备选目标: {self.current_goal}")
                            # 使用新目标生成回复
                            self.generated_reply = await self.reply_generator.generate(
                                self.current_goal,
                                self.current_method,
                                [self._convert_to_message(msg) for msg in messages],
                                self.knowledge_cache,
                            )
                            is_suitable = True  # 假设使用新目标后回复是合适的
                        else:
                            # 没有备选目标，重新分析
                            self.state = ConversationState.RETHINKING
                            (
                                self.current_goal,
                                self.current_method,
                                self.goal_reasoning,
                            ) = await self.goal_analyzer.analyze_goal()
                            return
                    else:
                        # 重新生成回复
                        self.generated_reply = await self.reply_generator.generate(
                            self.current_goal,
                            self.current_method,
                            [self._convert_to_message(msg) for msg in messages],
                            self.knowledge_cache,
                            self.generated_reply,  # 将不合适的回复作为previous_reply传入
                        )

            await self._send_reply()

        elif action == "fetch_knowledge":
            self.state = ConversationState.GENERATING
            messages = self.chat_observer.get_message_history(limit=30)
            knowledge, sources = await self.knowledge_fetcher.fetch(
                self.current_goal, [self._convert_to_message(msg) for msg in messages]
            )
            logger.info(f"获取到知识，来源: {sources}")

            if knowledge != "未找到相关知识":
                self.knowledge_cache[sources] = knowledge

            self.generated_reply = await self.reply_generator.generate(
                self.current_goal,
                self.current_method,
                [self._convert_to_message(msg) for msg in messages],
                self.knowledge_cache,
            )

            # 检查回复是否合适
            is_suitable, reason, need_replan = await self.reply_generator.check_reply(
                self.generated_reply, self.current_goal
            )

            if not is_suitable:
                logger.warning(f"生成的回复不合适，原因: {reason}")
                if need_replan:
                    # 尝试切换到其他备选目标
                    alternative_goals = await self.goal_analyzer.get_alternative_goals()
                    if alternative_goals:
                        # 有备选目标，尝试使用
                        self.current_goal, self.current_method, self.goal_reasoning = alternative_goals[0]
                        logger.info(f"切换到备选目标: {self.current_goal}")
                        # 使用新目标获取知识并生成回复
                        knowledge, sources = await self.knowledge_fetcher.fetch(
                            self.current_goal, [self._convert_to_message(msg) for msg in messages]
                        )
                        if knowledge != "未找到相关知识":
                            self.knowledge_cache[sources] = knowledge

                        self.generated_reply = await self.reply_generator.generate(
                            self.current_goal,
                            self.current_method,
                            [self._convert_to_message(msg) for msg in messages],
                            self.knowledge_cache,
                        )
                    else:
                        # 没有备选目标，重新分析
                        self.state = ConversationState.RETHINKING
                        (
                            self.current_goal,
                            self.current_method,
                            self.goal_reasoning,
                        ) = await self.goal_analyzer.analyze_goal()
                        return
                else:
                    # 重新生成回复
                    self.generated_reply = await self.reply_generator.generate(
                        self.current_goal,
                        self.current_method,
                        [self._convert_to_message(msg) for msg in messages],
                        self.knowledge_cache,
                        self.generated_reply,  # 将不合适的回复作为previous_reply传入
                    )

            await self._send_reply()

        elif action == "rethink_goal":
            self.state = ConversationState.RETHINKING
            self.current_goal, self.current_method, self.goal_reasoning = await self.goal_analyzer.analyze_goal()

        elif action == "judge_conversation":
            self.state = ConversationState.JUDGING
            self.goal_achieved, self.stop_conversation, self.reason = await self.goal_analyzer.analyze_conversation(
                self.current_goal, self.goal_reasoning
            )

            # 如果当前目标达成但还有其他目标
            if self.goal_achieved and not self.stop_conversation:
                alternative_goals = await self.goal_analyzer.get_alternative_goals()
                if alternative_goals:
                    # 切换到下一个目标
                    self.current_goal, self.current_method, self.goal_reasoning = alternative_goals[0]
                    logger.info(f"当前目标已达成，切换到新目标: {self.current_goal}")
                    return

            if self.stop_conversation:
                await self._stop_conversation()

        elif action == "listening":
            self.state = ConversationState.LISTENING
            logger.info("倾听对方发言...")
            if await self.waiter.wait():  # 如果返回True表示超时
                await self._send_timeout_message()
                await self._stop_conversation()

        else:  # wait
            self.state = ConversationState.WAITING
            logger.info("等待更多信息...")
            if await self.waiter.wait():  # 如果返回True表示超时
                await self._send_timeout_message()
                await self._stop_conversation()

    async def _stop_conversation(self):
        """完全停止对话"""
        logger.info("停止对话")
        self.should_continue = False
        self.state = ConversationState.ENDED
        # 删除实例（这会同时停止chat_observer）
        await self.remove_instance(self.stream_id)

    async def _send_timeout_message(self):
        """发送超时结束消息"""
        try:
            messages = self.chat_observer.get_message_history(limit=1)
            if not messages:
                return

            latest_message = self._convert_to_message(messages[0])
            await self.direct_sender.send_message(
                chat_stream=self.chat_stream,
                content="抱歉，由于等待时间过长，我需要先去忙别的了。下次再聊吧~",
                reply_to_message=latest_message,
            )
        except Exception as e:
            logger.error(f"发送超时消息失败: {str(e)}")

    async def _send_reply(self):
        """发送回复"""
        if not self.generated_reply:
            logger.warning("没有生成回复")
            return

        messages = self.chat_observer.get_message_history(limit=1)
        if not messages:
            logger.warning("没有最近的消息可以回复")
            return

        latest_message = self._convert_to_message(messages[0])
        try:
            await self.direct_sender.send_message(
                chat_stream=self.chat_stream, content=self.generated_reply, reply_to_message=latest_message
            )
            self.chat_observer.trigger_update()  # 触发立即更新
            if not await self.chat_observer.wait_for_update():
                logger.warning("等待消息更新超时")

            self.state = ConversationState.ANALYZING
        except Exception as e:
            logger.error(f"发送消息失败: {str(e)}")
            self.state = ConversationState.ANALYZING
>>>>>>> cf3e64c7


class DirectMessageSender:
    """直接发送消息到平台的发送器"""

    def __init__(self):
        self.logger = get_module_logger("direct_sender")
        self.storage = MessageStorage()

    async def send_message(
        self,
        chat_stream: ChatStream,
        content: str,
        reply_to_message: Optional[Message] = None,
    ) -> None:
        """直接发送消息到平台

        Args:
            chat_stream: 聊天流
            content: 消息内容
            reply_to_message: 要回复的消息
        """
        # 构建消息对象
        message_segment = Seg(type="text", data=content)
        bot_user_info = UserInfo(
            user_id=global_config.BOT_QQ,
            user_nickname=global_config.BOT_NICKNAME,
            platform=chat_stream.platform,
        )

        message = MessageSending(
            message_id=f"dm{round(time.time(), 2)}",
            chat_stream=chat_stream,
            bot_user_info=bot_user_info,
            sender_info=reply_to_message.message_info.user_info if reply_to_message else None,
            message_segment=message_segment,
            reply=reply_to_message,
            is_head=True,
            is_emoji=False,
            thinking_start_time=time.time(),
        )

        # 处理消息
        await message.process()

        # 发送消息
        try:
            message_json = message.to_dict()
            end_point = global_config.api_urls.get(chat_stream.platform, None)

            if not end_point:
                raise ValueError(f"未找到平台：{chat_stream.platform} 的url配置")

            await global_api.send_message_REST(end_point, message_json)

            # 存储消息
            await self.storage.store_message(message, message.chat_stream)

            self.logger.info(f"直接发送消息成功: {content[:30]}...")

        except Exception as e:
            self.logger.error(f"直接发送消息失败: {str(e)}")
            raise<|MERGE_RESOLUTION|>--- conflicted
+++ resolved
@@ -21,148 +21,10 @@
 from .notification_handler import PFCNotificationHandler
 import time
 
-<<<<<<< HEAD
 if TYPE_CHECKING:
     from .conversation import Conversation
 
 logger = get_module_logger("pfc")
-=======
-logger = get_module_logger("pfc")
-
-
-class ConversationState(Enum):
-    """对话状态"""
-
-    INIT = "初始化"
-    RETHINKING = "重新思考"
-    ANALYZING = "分析历史"
-    PLANNING = "规划目标"
-    GENERATING = "生成回复"
-    CHECKING = "检查回复"
-    SENDING = "发送消息"
-    WAITING = "等待"
-    LISTENING = "倾听"
-    ENDED = "结束"
-    JUDGING = "判断"
-
-
-ActionType = Literal["direct_reply", "fetch_knowledge", "wait"]
-
-
-class ActionPlanner:
-    """行动规划器"""
-
-    def __init__(self, stream_id: str):
-        self.llm = LLM_request(
-            model=global_config.llm_normal, temperature=0.7, max_tokens=1000, request_type="action_planning"
-        )
-        self.personality_info = Individuality.get_instance().get_prompt(type="personality", x_person=2, level=2)
-        self.name = global_config.BOT_NICKNAME
-        self.chat_observer = ChatObserver.get_instance(stream_id)
-
-    async def plan(
-        self,
-        goal: str,
-        method: str,
-        reasoning: str,
-        action_history: List[Dict[str, str]] = None,
-        chat_observer: Optional[ChatObserver] = None,  # 添加chat_observer参数
-    ) -> Tuple[str, str]:
-        """规划下一步行动
-
-        Args:
-            goal: 对话目标
-            reasoning: 目标原因
-            action_history: 行动历史记录
-
-        Returns:
-            Tuple[str, str]: (行动类型, 行动原因)
-        """
-        # 构建提示词
-        # 获取最近20条消息
-        self.chat_observer.waiting_start_time = time.time()
-
-        messages = self.chat_observer.get_message_history(limit=20)
-        chat_history_text = ""
-        for msg in messages:
-            time_str = datetime.datetime.fromtimestamp(msg["time"]).strftime("%H:%M:%S")
-            user_info = UserInfo.from_dict(msg.get("user_info", {}))
-            sender = user_info.user_nickname or f"用户{user_info.user_id}"
-            if sender == self.name:
-                sender = "你说"
-            chat_history_text += f"{time_str},{sender}:{msg.get('processed_plain_text', '')}\n"
-
-        personality_text = f"你的名字是{self.name}，{self.personality_info}"
-
-        # 构建action历史文本
-        action_history_text = ""
-        if action_history:
-            if action_history[-1]["action"] == "direct_reply":
-                action_history_text = "你刚刚发言回复了对方"
-
-        # 获取时间信息
-        time_info = self.chat_observer.get_time_info()
-
-        prompt = f"""现在你在参与一场QQ聊天，请分析以下内容，根据信息决定下一步行动：
-{personality_text}
-当前对话目标：{goal}
-实现该对话目标的方式：{method}
-产生该对话目标的原因：{reasoning}
-{time_info}
-最近的对话记录：
-{chat_history_text}
-{action_history_text}
-请你接下去想想要你要做什么，可以发言，可以等待，可以倾听，可以调取知识。注意不同行动类型的要求，不要重复发言：
-行动类型：
-fetch_knowledge: 需要调取知识，当需要专业知识或特定信息时选择
-wait: 当你做出了发言,对方尚未回复时等待对方的回复
-listening: 倾听对方发言，当你认为对方发言尚未结束时采用
-direct_reply: 不符合上述情况，回复对方，注意不要过多或者重复发言
-rethink_goal: 重新思考对话目标，当发现对话目标不合适时选择，会重新思考对话目标
-judge_conversation: 判断对话是否结束，当发现对话目标已经达到或者希望停止对话时选择，会判断对话是否结束
-
-请以JSON格式输出，包含以下字段：
-1. action: 行动类型，注意你之前的行为
-2. reason: 选择该行动的原因，注意你之前的行为（简要解释）
-
-注意：请严格按照JSON格式输出，不要包含任何其他内容。"""
-
-        logger.debug(f"发送到LLM的提示词: {prompt}")
-        try:
-            content, _ = await self.llm.generate_response_async(prompt)
-            logger.debug(f"LLM原始返回内容: {content}")
-
-            # 使用简化函数提取JSON内容
-            success, result = get_items_from_json(
-                content, "action", "reason", default_values={"action": "direct_reply", "reason": "默认原因"}
-            )
-
-            if not success:
-                return "direct_reply", "JSON解析失败，选择直接回复"
-
-            action = result["action"]
-            reason = result["reason"]
-
-            # 验证action类型
-            if action not in [
-                "direct_reply",
-                "fetch_knowledge",
-                "wait",
-                "listening",
-                "rethink_goal",
-                "judge_conversation",
-            ]:
-                logger.warning(f"未知的行动类型: {action}，默认使用listening")
-                action = "listening"
-
-            logger.info(f"规划的行动: {action}")
-            logger.info(f"行动原因: {reason}")
-            return action, reason
-
-        except Exception as e:
-            logger.error(f"规划行动时出错: {str(e)}")
-            return "direct_reply", "发生错误，选择直接回复"
->>>>>>> cf3e64c7
 
 
 class GoalAnalyzer:
@@ -373,27 +235,15 @@
         try:
             content, _ = await self.llm.generate_response_async(prompt)
             logger.debug(f"LLM原始返回内容: {content}")
-<<<<<<< HEAD
             
             # 尝试解析JSON
             success, result = get_items_from_json(
                 content,
                 "goal_achieved", "stop_conversation", "reason",
                 required_types={"goal_achieved": bool, "stop_conversation": bool, "reason": str}
-=======
-
-            # 使用简化函数提取JSON内容
-            success, result = get_items_from_json(
-                content,
-                "goal_achieved",
-                "stop_conversation",
-                "reason",
-                required_types={"goal_achieved": bool, "stop_conversation": bool, "reason": str},
->>>>>>> cf3e64c7
             )
 
             if not success:
-<<<<<<< HEAD
                 logger.error("无法解析对话分析结果JSON")
                 return False, False, "解析结果失败"
                 
@@ -403,22 +253,6 @@
             
             return goal_achieved, stop_conversation, reason
             
-=======
-                return False, False, "确保对话顺利进行"
-
-            # 如果当前目标达成，从目标列表中移除
-            if result["goal_achieved"] and not result["stop_conversation"]:
-                for i, (g, _, _) in enumerate(self.goals):
-                    if g == goal:
-                        self.goals.pop(i)
-                        # 如果还有其他目标，不停止对话
-                        if self.goals:
-                            result["stop_conversation"] = False
-                        break
-
-            return result["goal_achieved"], result["stop_conversation"], result["reason"]
-
->>>>>>> cf3e64c7
         except Exception as e:
             logger.error(f"分析对话状态时出错: {str(e)}")
             return False, False, f"分析出错: {str(e)}"
@@ -452,562 +286,10 @@
             if time.time() - wait_start_time > 300:
                 logger.info("等待超过300秒，结束对话")
                 return True
-<<<<<<< HEAD
                 
             await asyncio.sleep(1)
             logger.info("等待中...")
 
-=======
-        logger.info("等待结束")
-        return False
-
-
-class ReplyGenerator:
-    """回复生成器"""
-
-    def __init__(self, stream_id: str):
-        self.llm = LLM_request(
-            model=global_config.llm_normal, temperature=0.7, max_tokens=300, request_type="reply_generation"
-        )
-        self.personality_info = Individuality.get_instance().get_prompt(type="personality", x_person=2, level=2)
-        self.name = global_config.BOT_NICKNAME
-        self.chat_observer = ChatObserver.get_instance(stream_id)
-        self.reply_checker = ReplyChecker(stream_id)
-
-    async def generate(
-        self,
-        goal: str,
-        chat_history: List[Message],
-        knowledge_cache: Dict[str, str],
-        previous_reply: Optional[str] = None,
-        retry_count: int = 0,
-    ) -> str:
-        """生成回复
-
-        Args:
-            goal: 对话目标
-            chat_history: 聊天历史
-            knowledge_cache: 知识缓存
-            previous_reply: 上一次生成的回复（如果有）
-            retry_count: 当前重试次数
-
-        Returns:
-            str: 生成的回复
-        """
-        # 构建提示词
-        logger.debug(f"开始生成回复：当前目标: {goal}")
-        self.chat_observer.trigger_update()  # 触发立即更新
-        if not await self.chat_observer.wait_for_update():
-            logger.warning("等待消息更新超时")
-
-        messages = self.chat_observer.get_message_history(limit=20)
-        chat_history_text = ""
-        for msg in messages:
-            time_str = datetime.datetime.fromtimestamp(msg["time"]).strftime("%H:%M:%S")
-            user_info = UserInfo.from_dict(msg.get("user_info", {}))
-            sender = user_info.user_nickname or f"用户{user_info.user_id}"
-            if sender == self.name:
-                sender = "你说"
-            chat_history_text += f"{time_str},{sender}:{msg.get('processed_plain_text', '')}\n"
-
-        # 整理知识缓存
-        knowledge_text = ""
-        if knowledge_cache:
-            knowledge_text = "\n相关知识："
-            if isinstance(knowledge_cache, dict):
-                for _source, content in knowledge_cache.items():
-                    knowledge_text += f"\n{content}"
-            elif isinstance(knowledge_cache, list):
-                for item in knowledge_cache:
-                    knowledge_text += f"\n{item}"
-
-        # 添加上一次生成的回复信息
-        previous_reply_text = ""
-        if previous_reply:
-            previous_reply_text = f"\n上一次生成的回复（需要改进）：\n{previous_reply}"
-
-        personality_text = f"你的名字是{self.name}，{self.personality_info}"
-
-        prompt = f"""{personality_text}。现在你在参与一场QQ聊天，请根据以下信息生成回复：
-
-当前对话目标：{goal}
-{knowledge_text}
-{previous_reply_text}
-最近的聊天记录：
-{chat_history_text}
-
-请根据上述信息，以你的性格特征生成一个自然、得体的回复。回复应该：
-1. 符合对话目标，以"你"的角度发言
-2. 体现你的性格特征
-3. 自然流畅，像正常聊天一样，简短
-4. 适当利用相关知识，但不要生硬引用
-{"5. 改进上一次回复中的问题" if previous_reply else ""}
-
-请注意把握聊天内容，不要回复的太有条理，可以有个性。请分清"你"和对方说的话，不要把"你"说的话当做对方说的话，这是你自己说的话。
-请你回复的平淡一些，简短一些，说中文，不要刻意突出自身学科背景，尽量不要说你说过的话 
-请你注意不要输出多余内容(包括前后缀，冒号和引号，括号，表情等)，只输出回复内容。
-不要输出多余内容(包括前后缀，冒号和引号，括号，表情包，at或 @等 )。
-
-请直接输出回复内容，不需要任何额外格式。"""
-
-        try:
-            content, _ = await self.llm.generate_response_async(prompt)
-            logger.info(f"生成的回复: {content}")
-            is_new = self.chat_observer.check()
-            logger.debug(f"再看一眼聊天记录，{'有' if is_new else '没有'}新消息")
-
-            # 如果有新消息,重新生成回复
-            if is_new:
-                logger.info("检测到新消息,重新生成回复")
-                return await self.generate(goal, chat_history, knowledge_cache, None, retry_count)
-
-            return content
-
-        except Exception as e:
-            logger.error(f"生成回复时出错: {e}")
-            return "抱歉，我现在有点混乱，让我重新思考一下..."
-
-    async def check_reply(self, reply: str, goal: str, retry_count: int = 0) -> Tuple[bool, str, bool]:
-        """检查回复是否合适
-
-        Args:
-            reply: 生成的回复
-            goal: 对话目标
-            retry_count: 当前重试次数
-
-        Returns:
-            Tuple[bool, str, bool]: (是否合适, 原因, 是否需要重新规划)
-        """
-        return await self.reply_checker.check(reply, goal, retry_count)
-
-
-class Conversation:
-    # 类级别的实例管理
-    _instances: Dict[str, "Conversation"] = {}
-    _instance_lock = asyncio.Lock()  # 类级别的全局锁
-    _init_events: Dict[str, asyncio.Event] = {}  # 初始化完成事件
-    _initializing: Dict[str, bool] = {}  # 标记是否正在初始化
-
-    @classmethod
-    async def get_instance(cls, stream_id: str) -> Optional["Conversation"]:
-        """获取或创建对话实例
-
-        Args:
-            stream_id: 聊天流ID
-
-        Returns:
-            Optional[Conversation]: 对话实例，如果创建或等待失败则返回None
-        """
-        try:
-            # 使用全局锁来确保线程安全
-            async with cls._instance_lock:
-                # 如果已经在初始化中，等待初始化完成
-                if stream_id in cls._initializing and cls._initializing[stream_id]:
-                    # 释放锁等待初始化
-                    cls._instance_lock.release()
-                    try:
-                        await asyncio.wait_for(cls._init_events[stream_id].wait(), timeout=5.0)
-                    except asyncio.TimeoutError:
-                        logger.error(f"等待实例 {stream_id} 初始化超时")
-                        return None
-                    finally:
-                        await cls._instance_lock.acquire()
-
-                # 如果实例不存在，创建新实例
-                if stream_id not in cls._instances:
-                    cls._instances[stream_id] = cls(stream_id)
-                    cls._init_events[stream_id] = asyncio.Event()
-                    cls._initializing[stream_id] = True
-                    logger.info(f"创建新的对话实例: {stream_id}")
-
-                return cls._instances[stream_id]
-        except Exception as e:
-            logger.error(f"获取对话实例失败: {e}")
-            return None
-
-    @classmethod
-    async def remove_instance(cls, stream_id: str):
-        """删除对话实例
-
-        Args:
-            stream_id: 聊天流ID
-        """
-        async with cls._instance_lock:
-            if stream_id in cls._instances:
-                # 停止相关组件
-                instance = cls._instances[stream_id]
-                instance.chat_observer.stop()
-                # 删除实例
-                del cls._instances[stream_id]
-                if stream_id in cls._init_events:
-                    del cls._init_events[stream_id]
-                if stream_id in cls._initializing:
-                    del cls._initializing[stream_id]
-                logger.info(f"已删除对话实例 {stream_id}")
-
-    def __init__(self, stream_id: str):
-        """初始化对话系统"""
-        self.stream_id = stream_id
-        self.state = ConversationState.INIT
-        self.current_goal: Optional[str] = None
-        self.current_method: Optional[str] = None
-        self.goal_reasoning: Optional[str] = None
-        self.generated_reply: Optional[str] = None
-        self.should_continue = True
-
-        # 初始化聊天观察器
-        self.chat_observer = ChatObserver.get_instance(stream_id)
-
-        # 添加action历史记录
-        self.action_history: List[Dict[str, str]] = []
-
-        # 知识缓存
-        self.knowledge_cache: Dict[str, str] = {}  # 确保初始化为字典
-
-        # 初始化各个组件
-        self.goal_analyzer = GoalAnalyzer(self.stream_id)
-        self.action_planner = ActionPlanner(self.stream_id)
-        self.reply_generator = ReplyGenerator(self.stream_id)
-        self.knowledge_fetcher = KnowledgeFetcher()
-        self.direct_sender = DirectMessageSender()
-        self.waiter = Waiter(self.stream_id)
-
-        # 创建聊天流
-        self.chat_stream = chat_manager.get_stream(self.stream_id)
-
-    def _clear_knowledge_cache(self):
-        """清空知识缓存"""
-        self.knowledge_cache.clear()  # 使用clear方法清空字典
-
-    async def start(self):
-        """开始对话流程"""
-        try:
-            logger.info("对话系统启动")
-            self.should_continue = True
-            self.chat_observer.start()  # 启动观察器
-            await asyncio.sleep(1)
-            # 启动对话循环
-            await self._conversation_loop()
-        except Exception as e:
-            logger.error(f"启动对话系统失败: {e}")
-            raise
-        finally:
-            # 标记初始化完成
-            self._init_events[self.stream_id].set()
-            self._initializing[self.stream_id] = False
-
-    async def _conversation_loop(self):
-        """对话循环"""
-        # 获取最近的消息历史
-        self.current_goal, self.current_method, self.goal_reasoning = await self.goal_analyzer.analyze_goal()
-
-        while self.should_continue:
-            # 执行行动
-            self.chat_observer.trigger_update()  # 触发立即更新
-            if not await self.chat_observer.wait_for_update():
-                logger.warning("等待消息更新超时")
-
-            action, reason = await self.action_planner.plan(
-                self.current_goal,
-                self.current_method,
-                self.goal_reasoning,
-                self.action_history,  # 传入action历史
-                self.chat_observer,  # 传入chat_observer
-            )
-
-            # 执行行动
-            await self._handle_action(action, reason)
-
-    def _convert_to_message(self, msg_dict: Dict[str, Any]) -> Message:
-        """将消息字典转换为Message对象"""
-        try:
-            chat_info = msg_dict.get("chat_info", {})
-            chat_stream = ChatStream.from_dict(chat_info)
-            user_info = UserInfo.from_dict(msg_dict.get("user_info", {}))
-
-            return Message(
-                message_id=msg_dict["message_id"],
-                chat_stream=chat_stream,
-                time=msg_dict["time"],
-                user_info=user_info,
-                processed_plain_text=msg_dict.get("processed_plain_text", ""),
-                detailed_plain_text=msg_dict.get("detailed_plain_text", ""),
-            )
-        except Exception as e:
-            logger.warning(f"转换消息时出错: {e}")
-            raise
-
-    async def _handle_action(self, action: str, reason: str):
-        """处理规划的行动"""
-        logger.info(f"执行行动: {action}, 原因: {reason}")
-
-        # 记录action历史
-        self.action_history.append(
-            {"action": action, "reason": reason, "time": datetime.datetime.now().strftime("%H:%M:%S")}
-        )
-
-        # 只保留最近的10条记录
-        if len(self.action_history) > 10:
-            self.action_history = self.action_history[-10:]
-
-        if action == "direct_reply":
-            self.state = ConversationState.GENERATING
-            messages = self.chat_observer.get_message_history(limit=30)
-            self.generated_reply = await self.reply_generator.generate(
-                self.current_goal,
-                self.current_method,
-                [self._convert_to_message(msg) for msg in messages],
-                self.knowledge_cache,
-            )
-
-            # 检查回复是否合适
-            is_suitable, reason, need_replan = await self.reply_generator.check_reply(
-                self.generated_reply, self.current_goal
-            )
-
-            if not is_suitable:
-                logger.warning(f"生成的回复不合适，原因: {reason}")
-                if need_replan:
-                    # 尝试切换到其他备选目标
-                    alternative_goals = await self.goal_analyzer.get_alternative_goals()
-                    if alternative_goals:
-                        # 有备选目标，尝试使用下一个目标
-                        self.current_goal, self.current_method, self.goal_reasoning = alternative_goals[0]
-                        logger.info(f"切换到备选目标: {self.current_goal}")
-                        # 使用新目标生成回复
-                        self.generated_reply = await self.reply_generator.generate(
-                            self.current_goal,
-                            self.current_method,
-                            [self._convert_to_message(msg) for msg in messages],
-                            self.knowledge_cache,
-                        )
-                        # 检查使用新目标生成的回复是否合适
-                        is_suitable, reason, _ = await self.reply_generator.check_reply(
-                            self.generated_reply, self.current_goal
-                        )
-                        if is_suitable:
-                            # 如果新目标的回复合适，调整目标优先级
-                            await self.goal_analyzer._update_goals(
-                                self.current_goal, self.current_method, self.goal_reasoning
-                            )
-                        else:
-                            # 如果新目标还是不合适，重新思考目标
-                            self.state = ConversationState.RETHINKING
-                            (
-                                self.current_goal,
-                                self.current_method,
-                                self.goal_reasoning,
-                            ) = await self.goal_analyzer.analyze_goal()
-                            return
-                    else:
-                        # 没有备选目标，重新分析
-                        self.state = ConversationState.RETHINKING
-                        (
-                            self.current_goal,
-                            self.current_method,
-                            self.goal_reasoning,
-                        ) = await self.goal_analyzer.analyze_goal()
-                        return
-                else:
-                    # 重新生成回复
-                    self.generated_reply = await self.reply_generator.generate(
-                        self.current_goal,
-                        self.current_method,
-                        [self._convert_to_message(msg) for msg in messages],
-                        self.knowledge_cache,
-                        self.generated_reply,  # 将不合适的回复作为previous_reply传入
-                    )
-
-            while self.chat_observer.check():
-                if not is_suitable:
-                    logger.warning(f"生成的回复不合适，原因: {reason}")
-                    if need_replan:
-                        # 尝试切换到其他备选目标
-                        alternative_goals = await self.goal_analyzer.get_alternative_goals()
-                        if alternative_goals:
-                            # 有备选目标，尝试使用下一个目标
-                            self.current_goal, self.current_method, self.goal_reasoning = alternative_goals[0]
-                            logger.info(f"切换到备选目标: {self.current_goal}")
-                            # 使用新目标生成回复
-                            self.generated_reply = await self.reply_generator.generate(
-                                self.current_goal,
-                                self.current_method,
-                                [self._convert_to_message(msg) for msg in messages],
-                                self.knowledge_cache,
-                            )
-                            is_suitable = True  # 假设使用新目标后回复是合适的
-                        else:
-                            # 没有备选目标，重新分析
-                            self.state = ConversationState.RETHINKING
-                            (
-                                self.current_goal,
-                                self.current_method,
-                                self.goal_reasoning,
-                            ) = await self.goal_analyzer.analyze_goal()
-                            return
-                    else:
-                        # 重新生成回复
-                        self.generated_reply = await self.reply_generator.generate(
-                            self.current_goal,
-                            self.current_method,
-                            [self._convert_to_message(msg) for msg in messages],
-                            self.knowledge_cache,
-                            self.generated_reply,  # 将不合适的回复作为previous_reply传入
-                        )
-
-            await self._send_reply()
-
-        elif action == "fetch_knowledge":
-            self.state = ConversationState.GENERATING
-            messages = self.chat_observer.get_message_history(limit=30)
-            knowledge, sources = await self.knowledge_fetcher.fetch(
-                self.current_goal, [self._convert_to_message(msg) for msg in messages]
-            )
-            logger.info(f"获取到知识，来源: {sources}")
-
-            if knowledge != "未找到相关知识":
-                self.knowledge_cache[sources] = knowledge
-
-            self.generated_reply = await self.reply_generator.generate(
-                self.current_goal,
-                self.current_method,
-                [self._convert_to_message(msg) for msg in messages],
-                self.knowledge_cache,
-            )
-
-            # 检查回复是否合适
-            is_suitable, reason, need_replan = await self.reply_generator.check_reply(
-                self.generated_reply, self.current_goal
-            )
-
-            if not is_suitable:
-                logger.warning(f"生成的回复不合适，原因: {reason}")
-                if need_replan:
-                    # 尝试切换到其他备选目标
-                    alternative_goals = await self.goal_analyzer.get_alternative_goals()
-                    if alternative_goals:
-                        # 有备选目标，尝试使用
-                        self.current_goal, self.current_method, self.goal_reasoning = alternative_goals[0]
-                        logger.info(f"切换到备选目标: {self.current_goal}")
-                        # 使用新目标获取知识并生成回复
-                        knowledge, sources = await self.knowledge_fetcher.fetch(
-                            self.current_goal, [self._convert_to_message(msg) for msg in messages]
-                        )
-                        if knowledge != "未找到相关知识":
-                            self.knowledge_cache[sources] = knowledge
-
-                        self.generated_reply = await self.reply_generator.generate(
-                            self.current_goal,
-                            self.current_method,
-                            [self._convert_to_message(msg) for msg in messages],
-                            self.knowledge_cache,
-                        )
-                    else:
-                        # 没有备选目标，重新分析
-                        self.state = ConversationState.RETHINKING
-                        (
-                            self.current_goal,
-                            self.current_method,
-                            self.goal_reasoning,
-                        ) = await self.goal_analyzer.analyze_goal()
-                        return
-                else:
-                    # 重新生成回复
-                    self.generated_reply = await self.reply_generator.generate(
-                        self.current_goal,
-                        self.current_method,
-                        [self._convert_to_message(msg) for msg in messages],
-                        self.knowledge_cache,
-                        self.generated_reply,  # 将不合适的回复作为previous_reply传入
-                    )
-
-            await self._send_reply()
-
-        elif action == "rethink_goal":
-            self.state = ConversationState.RETHINKING
-            self.current_goal, self.current_method, self.goal_reasoning = await self.goal_analyzer.analyze_goal()
-
-        elif action == "judge_conversation":
-            self.state = ConversationState.JUDGING
-            self.goal_achieved, self.stop_conversation, self.reason = await self.goal_analyzer.analyze_conversation(
-                self.current_goal, self.goal_reasoning
-            )
-
-            # 如果当前目标达成但还有其他目标
-            if self.goal_achieved and not self.stop_conversation:
-                alternative_goals = await self.goal_analyzer.get_alternative_goals()
-                if alternative_goals:
-                    # 切换到下一个目标
-                    self.current_goal, self.current_method, self.goal_reasoning = alternative_goals[0]
-                    logger.info(f"当前目标已达成，切换到新目标: {self.current_goal}")
-                    return
-
-            if self.stop_conversation:
-                await self._stop_conversation()
-
-        elif action == "listening":
-            self.state = ConversationState.LISTENING
-            logger.info("倾听对方发言...")
-            if await self.waiter.wait():  # 如果返回True表示超时
-                await self._send_timeout_message()
-                await self._stop_conversation()
-
-        else:  # wait
-            self.state = ConversationState.WAITING
-            logger.info("等待更多信息...")
-            if await self.waiter.wait():  # 如果返回True表示超时
-                await self._send_timeout_message()
-                await self._stop_conversation()
-
-    async def _stop_conversation(self):
-        """完全停止对话"""
-        logger.info("停止对话")
-        self.should_continue = False
-        self.state = ConversationState.ENDED
-        # 删除实例（这会同时停止chat_observer）
-        await self.remove_instance(self.stream_id)
-
-    async def _send_timeout_message(self):
-        """发送超时结束消息"""
-        try:
-            messages = self.chat_observer.get_message_history(limit=1)
-            if not messages:
-                return
-
-            latest_message = self._convert_to_message(messages[0])
-            await self.direct_sender.send_message(
-                chat_stream=self.chat_stream,
-                content="抱歉，由于等待时间过长，我需要先去忙别的了。下次再聊吧~",
-                reply_to_message=latest_message,
-            )
-        except Exception as e:
-            logger.error(f"发送超时消息失败: {str(e)}")
-
-    async def _send_reply(self):
-        """发送回复"""
-        if not self.generated_reply:
-            logger.warning("没有生成回复")
-            return
-
-        messages = self.chat_observer.get_message_history(limit=1)
-        if not messages:
-            logger.warning("没有最近的消息可以回复")
-            return
-
-        latest_message = self._convert_to_message(messages[0])
-        try:
-            await self.direct_sender.send_message(
-                chat_stream=self.chat_stream, content=self.generated_reply, reply_to_message=latest_message
-            )
-            self.chat_observer.trigger_update()  # 触发立即更新
-            if not await self.chat_observer.wait_for_update():
-                logger.warning("等待消息更新超时")
-
-            self.state = ConversationState.ANALYZING
-        except Exception as e:
-            logger.error(f"发送消息失败: {str(e)}")
-            self.state = ConversationState.ANALYZING
->>>>>>> cf3e64c7
 
 
 class DirectMessageSender:
