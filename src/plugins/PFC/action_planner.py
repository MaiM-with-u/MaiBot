import time
from typing import Tuple, Optional, Union  # 增加了 Optional
from src.plugins.memory_system.Hippocampus import HippocampusManager
from src.plugins.knowledge.knowledge_lib import qa_manager
from src.common.database import db
from src.plugins.chat.utils import get_embedding
<<<<<<< HEAD

=======
# --- NEW IMPORT ---
# 从 heartflow 导入知识检索和数据库查询函数/实例
from src.plugins.heartFC_chat.heartflow_prompt_builder import prompt_builder, get_info_from_db
# --- END NEW IMPORT ---
>>>>>>> 00851c3d
# import jieba # 如果需要旧版知识库的回退，可能需要
# import re    # 如果需要旧版知识库的回退，可能需要
from src.common.logger_manager import get_logger
from ..models.utils_model import LLMRequest
from ...config.config import global_config
from .chat_observer import ChatObserver
from .pfc_utils import get_items_from_json
from src.individuality.individuality import Individuality
from .observation_info import ObservationInfo
from .conversation_info import ConversationInfo
from src.plugins.utils.chat_message_builder import build_readable_messages


logger = get_logger("pfc_action_planner")


# --- 定义 Prompt 模板 ---

# Prompt(1): 首次回复或非连续回复时的决策 Prompt
PROMPT_INITIAL_REPLY = """{persona_text}。现在你在参与一场QQ私聊，请根据以下【所有信息】审慎且灵活的决策下一步行动，可以回复，可以倾听，可以调取知识，甚至可以屏蔽对方：

【当前对话目标】
{goals_str}
【最近行动历史概要】
{action_history_summary}
【你想起来的相关知识】
{retrieved_knowledge_str}
【上一次行动的详细情况和结果】
{last_action_context}
【时间和超时提示】
{time_since_last_bot_message_info}{timeout_context}
【最近的对话记录】(包括你已成功发送的消息 和 新收到的消息)
{chat_history_text}
【你的的回忆】
{retrieved_memory_str}

------
可选行动类型以及解释：
listening: 倾听对方发言，当你认为对方话才说到一半，发言明显未结束时选择
direct_reply: 直接回复对方
rethink_goal: 思考一个对话目标，当你觉得目前对话需要目标，或当前目标不再适用，或话题卡住时选择。注意私聊的环境是灵活的，有可能需要经常选择
end_conversation: 结束对话，对方长时间没回复或者当你觉得对话告一段落时可以选择
block_and_ignore: 更加极端的结束对话方式，直接结束对话并在一段时间内无视对方所有发言（屏蔽），当对话让你感到十分不适，或你遭到各类骚扰时选择

请以JSON格式输出你的决策：
{{
    "action": "选择的行动类型 (必须是上面列表中的一个)",
    "reason": "选择该行动的详细原因 (必须有解释你是如何根据“上一次行动结果”、“对话记录”和自身设定人设做出合理判断的)"
}}

注意：请严格按照JSON格式输出，不要包含任何其他内容。"""

# Prompt(2): 上一次成功回复后，决定继续发言时的决策 Prompt
PROMPT_FOLLOW_UP = """{persona_text}。现在你在参与一场QQ私聊，刚刚你已经回复了对方，请根据以下【所有信息】审慎且灵活的决策下一步行动，可以继续发送新消息，可以等待，可以倾听，可以调取知识，甚至可以屏蔽对方：

【当前对话目标】
{goals_str}
【最近行动历史概要】
{action_history_summary}
【你想起来的相关知识】
{retrieved_knowledge_str}
【上一次行动的详细情况和结果】
{last_action_context}
【时间和超时提示】
{time_since_last_bot_message_info}{timeout_context}
【最近的对话记录】(包括你已成功发送的消息 和 新收到的消息)
{chat_history_text}
【你的的回忆】
{retrieved_memory_str}
------
可选行动类型以及解释：
wait: 暂时不说话，留给对方交互空间，等待对方回复（尤其是在你刚发言后、或上次发言因重复、发言过多被拒时、或不确定做什么时，这是不错的选择）
listening: 倾听对方发言（虽然你刚发过言，但如果对方立刻回复且明显话没说完，可以选择这个）
send_new_message: 发送一条新消息继续对话，允许适当的追问、补充、深入话题，或开启相关新话题。**但是避免在因重复被拒后立即使用，也不要在对方没有回复的情况下过多的“消息轰炸”或重复发言**
rethink_goal: 思考一个对话目标，当你觉得目前对话需要目标，或当前目标不再适用，或话题卡住时选择。注意私聊的环境是灵活的，有可能需要经常选择
end_conversation: 结束对话，对方长时间没回复或者当你觉得对话告一段落时可以选择
block_and_ignore: 更加极端的结束对话方式，直接结束对话并在一段时间内无视对方所有发言（屏蔽），当对话让你感到十分不适，或你遭到各类骚扰时选择

请以JSON格式输出你的决策：
{{
    "action": "选择的行动类型 (必须是上面列表中的一个)",
    "reason": "选择该行动的详细原因 (必须有解释你是如何根据“上一次行动结果”、“对话记录”和自身设定人设做出合理判断的。请说明你为什么选择继续发言而不是等待，以及打算发送什么类型的新消息连续发言，必须记录已经发言了几次)"
}}

注意：请严格按照JSON格式输出，不要包含任何其他内容。"""

# 新增：Prompt(3): 决定是否在结束对话前发送告别语
PROMPT_END_DECISION = """{persona_text}。刚刚你决定结束一场 QQ 私聊。

【你们之前的聊天记录】
{chat_history_text}

你觉得你们的对话已经完整结束了吗？有时候，在对话自然结束后再说点什么可能会有点奇怪，但有时也可能需要一条简短的消息来圆满结束。
如果觉得确实有必要再发一条简短、自然、符合你人设的告别消息（比如 "好，下次再聊~" 或 "嗯，先这样吧"），就输出 "yes"。
如果觉得当前状态下直接结束对话更好，没有必要再发消息，就输出 "no"。

请以 JSON 格式输出你的选择：
{{
    "say_bye": "yes/no",
    "reason": "选择 yes 或 no 的原因和内心想法 (简要说明)"
}}

注意：请严格按照 JSON 格式输出，不要包含任何其他内容。"""


# ActionPlanner 类定义，顶格
class ActionPlanner:
    """行动规划器"""

    def __init__(self, stream_id: str, private_name: str):
        self.llm = LLMRequest(
            model=global_config.llm_PFC_action_planner,
            temperature=global_config.llm_PFC_action_planner["temp"],
            max_tokens=1500,
            request_type="action_planning",
        )
        self.personality_info = Individuality.get_instance().get_prompt(x_person=2, level=3)
        self.name = global_config.BOT_NICKNAME
        self.private_name = private_name
        self.chat_observer = ChatObserver.get_instance(stream_id, private_name)

<<<<<<< HEAD
=======
    # _get_memory_info 保持不变
>>>>>>> 00851c3d
    async def _get_memory_info(self, text: str) -> str:
        """根据文本自动检索相关记忆"""
        memory_prompt = ""
        related_memory_info = ""
        try:
            related_memory = await HippocampusManager.get_instance().get_memory_from_text(
                text=text,
                max_memory_num=2,  # 最多获取 2 条记忆
                max_memory_length=2,  # 每条记忆长度限制（这个参数含义可能需确认）
                max_depth=3,  # 搜索深度
                fast_retrieval=False,  # 是否快速检索
            )
            if related_memory:
                for memory in related_memory:
                    # memory[0] 是记忆ID, memory[1] 是记忆内容
                    related_memory_info += memory[1] + "\n"  # 将记忆内容拼接起来
                if related_memory_info:
                    memory_prompt = f"你回忆起：\n{related_memory_info.strip()}\n(以上是你的回忆，供参考)\n"
                    logger.debug(
                        f"[私聊]决策层[{self.private_name}]自动检索到记忆: {related_memory_info.strip()[:100]}..."
                    )
                else:
                    logger.debug(f"[私聊]决策层[{self.private_name}]自动检索记忆返回为空。")
            else:
                logger.debug(f"[私聊]决策层[{self.private_name}]未自动检索到相关记忆。")
        except Exception as e:
            logger.error(f"[私聊]决策层[{self.private_name}]自动检索记忆时出错: {e}")
            # memory_prompt = "检索记忆时出错。\n" # 可以选择是否提示错误
        return memory_prompt

<<<<<<< HEAD
    async def _get_prompt_info_old(self, message: str, threshold: float) -> str:
        """
        旧版的知识检索方法，根据消息文本从旧知识库（knowledges collection）检索。
        (移植并自 heartflow_prompt_builder.py)
        """
        related_info = ""
        start_time = time.time()
        logger.debug(f"[私聊]决策层[{self.private_name}]开始使用旧版知识检索，消息: {message[:30]}...")

        # 简化处理：直接使用整个消息进行查询，不再提取主题
        query_text = message.strip()
        if not query_text:
            logger.debug(f"[私聊]决策层[{self.private_name}]旧版知识检索：消息为空，跳过。")
            return ""

        embedding = None
        try:
            embedding = await get_embedding(query_text, request_type="pfc_implicit_knowledge")
        except Exception as e:
            logger.error(f"[私聊]决策层[{self.private_name}]旧版知识检索：获取嵌入向量时出错: {str(e)}")

        if not embedding:
            logger.error(f"[私聊]决策层[{self.private_name}]旧版知识检索：获取嵌入向量失败。")
            return ""

        # 调用我们之前添加的 get_info_from_db 函数
        results = get_info_from_db(embedding, limit=5, threshold=threshold, return_raw=True)  # 最多查 5 条

        logger.info(
            f"[私聊][{self.private_name}]旧版知识库查询完成，耗时: {time.time() - start_time:.3f}秒，获取{len(results)}条结果"
        )

        # 去重和格式化
        unique_contents = set()
        final_results_content = []
        for result in results:
            content = result.get("content", "").strip()
            # similarity = result.get("similarity", 0.0)
            if content and content not in unique_contents:
                unique_contents.add(content)
                # 可以选择性地加入相似度信息，或者只加内容
                # final_results_content.append(f"[{similarity:.2f}] {content}")
                final_results_content.append(content)

        if final_results_content:
            related_info = "\n".join(final_results_content)
            logger.debug(f"[私聊][{self.private_name}]旧版知识检索格式化后内容: {related_info[:100]}...")
        else:
            logger.debug(f"[私聊][{self.private_name}]旧版知识检索未找到合适结果或结果为空。")

        logger.info(f"[私聊][{self.private_name}]旧版知识检索总耗时: {time.time() - start_time:.3f}秒")
        return related_info

    async def _get_prompt_info(self, message: str, threshold: float = 0.38) -> str:
        """
        自动检索相关知识的主函数。优先使用 LPMM，失败则回退到旧版。
        (移植自 heartflow_prompt_builder.py)
        """
        related_info = ""
        start_time = time.time()
        message = message.strip()
        if not message:
            logger.debug(f"[私聊][{self.private_name}]自动知识检索：输入消息为空。")
            return ""

        logger.debug(f"[私聊][{self.private_name}]开始自动知识检索，消息: {message[:30]}...")

        # 1. 尝试从 LPMM 知识库获取知识
        try:
            found_knowledge_from_lpmm = qa_manager.get_knowledge(message)
            if found_knowledge_from_lpmm and found_knowledge_from_lpmm.strip():
                related_info = found_knowledge_from_lpmm.strip()
                logger.info(f"[私聊][{self.private_name}]从 LPMM 知识库获取到知识，长度: {len(related_info)}")
                logger.debug(f"[私聊][{self.private_name}]LPMM 知识内容: {related_info[:100]}...")
                # LPMM 成功获取，直接返回
                logger.info(f"[私聊][{self.private_name}]自动知识检索(LPMM)耗时: {time.time() - start_time:.3f}秒")
                return related_info
            else:
                logger.debug(f"[私聊][{self.private_name}]LPMM 知识库未返回有效知识，尝试旧版数据库检索。")
        except Exception as e:
            logger.error(
                f"[私聊][{self.private_name}]调用 LPMM 知识库 (qa_manager.get_knowledge) 时发生异常: {str(e)}，尝试旧版数据库检索。"
            )

        # 2. 如果 LPMM 失败或无结果，尝试旧版数据库
        try:
            knowledge_from_old = await self._get_prompt_info_old(message, threshold=threshold)
            if knowledge_from_old and knowledge_from_old.strip():
                related_info = knowledge_from_old.strip()
                logger.info(f"[私聊][{self.private_name}]从旧版数据库检索到知识，长度: {len(related_info)}")
                # 旧版成功获取，返回
                logger.info(f"[私聊][{self.private_name}]自动知识检索(旧版)耗时: {time.time() - start_time:.3f}秒")
                return related_info
            else:
                logger.debug(f"[私聊][{self.private_name}]旧版数据库也未检索到有效知识。")

        except Exception as e2:
            logger.error(
                f"[私聊][{self.private_name}]调用旧版知识库检索 (_get_prompt_info_old) 时也发生异常: {str(e2)}"
            )

        # 如果两种方法都失败或无结果
        logger.info(
            f"[私聊][{self.private_name}]自动知识检索总耗时: {time.time() - start_time:.3f}秒，未找到任何相关知识。"
        )
        return ""  # 返回空字符串
=======
    # --- REMOVED _get_prompt_info_old ---

    # --- REMOVED _get_prompt_info ---
>>>>>>> 00851c3d

    # 修改 plan 方法签名，增加 last_successful_reply_action 参数
    async def plan(
        self,
        observation_info: ObservationInfo,
        conversation_info: ConversationInfo,
        last_successful_reply_action: Optional[str],
    ) -> Tuple[str, str]:
        """规划下一步行动

        Args:
            observation_info: 决策信息
            conversation_info: 对话信息
            last_successful_reply_action: 上一次成功的回复动作类型 ('direct_reply' 或 'send_new_message' 或 None)

        Returns:
            Tuple[str, str]: (行动类型, 行动原因)
        """
        # --- 获取 Bot 上次发言时间信息 ---
        # (这部分逻辑不变)
        time_since_last_bot_message_info = ""
        try:
            bot_id = str(global_config.BOT_QQ)
            if hasattr(observation_info, "chat_history") and observation_info.chat_history:
                for i in range(len(observation_info.chat_history) - 1, -1, -1):
                    msg = observation_info.chat_history[i]
                    if not isinstance(msg, dict):
                        continue
                    sender_info = msg.get("user_info", {})
                    sender_id = str(sender_info.get("user_id")) if isinstance(sender_info, dict) else None
                    msg_time = msg.get("time")
                    if sender_id == bot_id and msg_time:
                        time_diff = time.time() - msg_time
                        if time_diff < 60.0:
                            time_since_last_bot_message_info = (
                                f"提示：你上一条成功发送的消息是在 {time_diff:.1f} 秒前。\n"
                            )
                        break
            else:
                logger.debug(
                    f"[私聊][{self.private_name}]Observation info chat history is empty or not available for bot time check."
                )
        except AttributeError:
            logger.warning(
                f"[私聊][{self.private_name}]ObservationInfo object might not have chat_history attribute yet for bot time check."
            )
        except Exception as e:
            logger.warning(f"[私聊][{self.private_name}]获取 Bot 上次发言时间时出错: {e}")

        # --- 获取超时提示信息 ---
        # (这部分逻辑不变)
        timeout_context = ""
        try:
            if hasattr(conversation_info, "goal_list") and conversation_info.goal_list:
                last_goal_dict = conversation_info.goal_list[-1]
                if isinstance(last_goal_dict, dict) and "goal" in last_goal_dict:
                    last_goal_text = last_goal_dict["goal"]
                    if isinstance(last_goal_text, str) and "分钟，思考接下来要做什么" in last_goal_text:
                        try:
                            timeout_minutes_text = last_goal_text.split("，")[0].replace("你等待了", "")
                            timeout_context = f"重要提示：对方已经长时间（{timeout_minutes_text}）没有回复你的消息了（这可能代表对方繁忙/不想回复/没注意到你的消息等情况，或在对方看来本次聊天已告一段落），请基于此情况规划下一步。\n"
                        except Exception:
                            timeout_context = "重要提示：对方已经长时间没有回复你的消息了（这可能代表对方繁忙/不想回复/没注意到你的消息等情况，或在对方看来本次聊天已告一段落），请基于此情况规划下一步。\n"
            else:
                logger.debug(
                    f"[私聊][{self.private_name}]Conversation info goal_list is empty or not available for timeout check."
                )
        except AttributeError:
            logger.warning(
                f"[私聊][{self.private_name}]ConversationInfo object might not have goal_list attribute yet for timeout check."
            )
        except Exception as e:
            logger.warning(f"[私聊][{self.private_name}]检查超时目标时出错: {e}")

        # --- 构建通用 Prompt 参数 ---
        logger.debug(
            f"[私聊][{self.private_name}]开始规划行动：当前目标: {getattr(conversation_info, 'goal_list', '不可用')}"
        )

        # 构建对话目标 (goals_str)
        goals_str = ""
        try:
            if hasattr(conversation_info, "goal_list") and conversation_info.goal_list:
                for goal_reason in conversation_info.goal_list:
                    if isinstance(goal_reason, dict):
                        goal = goal_reason.get("goal", "目标内容缺失")
                        reasoning = goal_reason.get("reasoning", "没有明确原因")
                    else:
                        goal = str(goal_reason)
                        reasoning = "没有明确原因"

                    goal = str(goal) if goal is not None else "目标内容缺失"
                    reasoning = str(reasoning) if reasoning is not None else "没有明确原因"
                    goals_str += f"- 目标：{goal}\n  原因：{reasoning}\n"

                if not goals_str:
                    goals_str = "- 目前没有明确对话目标，请考虑设定一个。\n"
            else:
                goals_str = "- 目前没有明确对话目标，请考虑设定一个。\n"
        except AttributeError:
            logger.warning(
                f"[私聊][{self.private_name}]ConversationInfo object might not have goal_list attribute yet."
            )
            goals_str = "- 获取对话目标时出错。\n"
        except Exception as e:
            logger.error(f"[私聊][{self.private_name}]构建对话目标字符串时出错: {e}")
            goals_str = "- 构建对话目标时出错。\n"

<<<<<<< HEAD
        # --- 知识信息字符串构建开始 ---
        # knowledge_info_str = "【已获取的相关知识和记忆】\n"
        # try:
        # 检查 conversation_info 是否有 knowledge_list 并且不为空
        # if hasattr(conversation_info, "knowledge_list") and conversation_info.knowledge_list:
        # 最多只显示最近的 5 条知识，防止 Prompt 过长
        # recent_knowledge = conversation_info.knowledge_list[-5:]
        # for i, knowledge_item in enumerate(recent_knowledge):
        # if isinstance(knowledge_item, dict):
        # query = knowledge_item.get("query", "未知查询")
        # knowledge = knowledge_item.get("knowledge", "无知识内容")
        # source = knowledge_item.get("source", "未知来源")
        # 只取知识内容的前 2000 个字，避免太长
        # knowledge_snippet = knowledge[:2000] + "..." if len(knowledge) > 2000 else knowledge
        # knowledge_info_str += (
        # f"{i + 1}. 关于 '{query}' 的知识 (来源: {source}):\n   {knowledge_snippet}\n"
        # )
        # else:
        # 处理列表里不是字典的异常情况
        # knowledge_info_str += f"{i + 1}. 发现一条格式不正确的知识记录。\n"

        # if not recent_knowledge:  # 如果 knowledge_list 存在但为空
        # knowledge_info_str += "- 暂无相关知识和记忆。\n"

        # else:
        # 如果 conversation_info 没有 knowledge_list 属性，或者列表为空
        # knowledge_info_str += "- 暂无相关知识记忆。\n"
        # except AttributeError:
        # logger.warning(f"[私聊][{self.private_name}]ConversationInfo 对象可能缺少 knowledge_list 属性。")
        # knowledge_info_str += "- 获取知识列表时出错。\n"
        # except Exception as e:
        # logger.error(f"[私聊][{self.private_name}]构建知识信息字符串时出错: {e}")
        # knowledge_info_str += "- 处理知识列表时出错。\n"
        # --- 知识信息字符串构建结束 ---
=======
>>>>>>> 00851c3d

        # 获取聊天历史记录 (chat_history_text)
        try:
            if hasattr(observation_info, "chat_history") and observation_info.chat_history:
                chat_history_text = observation_info.chat_history_str
                if not chat_history_text:
                    chat_history_text = "还没有聊天记录。\n"
            else:
                chat_history_text = "还没有聊天记录。\n"

            if hasattr(observation_info, "new_messages_count") and observation_info.new_messages_count > 0:
                if hasattr(observation_info, "unprocessed_messages") and observation_info.unprocessed_messages:
                    new_messages_list = observation_info.unprocessed_messages
                    new_messages_str = await build_readable_messages(
                        new_messages_list,
                        replace_bot_name=True,
                        merge_messages=False,
                        timestamp_mode="relative",
                        read_mark=0.0,
                    )
                    chat_history_text += (
                        f"\n--- 以下是 {observation_info.new_messages_count} 条新消息 ---\n{new_messages_str}"
                    )
                else:
                    logger.warning(
                        f"[私聊][{self.private_name}]ObservationInfo has new_messages_count > 0 but unprocessed_messages is empty or missing."
                    )
        except AttributeError:
            logger.warning(
                f"[私聊][{self.private_name}]ObservationInfo object might be missing expected attributes for chat history."
            )
            chat_history_text = "获取聊天记录时出错。\n"
        except Exception as e:
            logger.error(f"[私聊][{self.private_name}]处理聊天记录时发生未知错误: {e}")
            chat_history_text = "处理聊天记录时出错。\n"

        # 构建 Persona 文本 (persona_text)
        persona_text = f"你的名字是{self.name}，{self.personality_info}。"

        # 构建行动历史和上一次行动结果 (action_history_summary, last_action_context)
        # (这部分逻辑不变)
        action_history_summary = "你最近执行的行动历史：\n"
        last_action_context = "关于你【上一次尝试】的行动：\n"
        action_history_list = []
        try:
            if hasattr(conversation_info, "done_action") and conversation_info.done_action:
                action_history_list = conversation_info.done_action[-5:]
            else:
                logger.debug(f"[私聊][{self.private_name}]Conversation info done_action is empty or not available.")
        except AttributeError:
            logger.warning(
                f"[私聊][{self.private_name}]ConversationInfo object might not have done_action attribute yet."
            )
        except Exception as e:
            logger.error(f"[私聊][{self.private_name}]访问行动历史时出错: {e}")

        if not action_history_list:
            action_history_summary += "- 还没有执行过行动。\n"
            last_action_context += "- 这是你规划的第一个行动。\n"
        else:
            for i, action_data in enumerate(action_history_list):
                action_type = "未知"
                plan_reason = "未知"
                status = "未知"
                final_reason = ""
                action_time = ""

                if isinstance(action_data, dict):
                    action_type = action_data.get("action", "未知")
                    plan_reason = action_data.get("plan_reason", "未知规划原因")
                    status = action_data.get("status", "未知")
                    final_reason = action_data.get("final_reason", "")
                    action_time = action_data.get("time", "")
                elif isinstance(action_data, tuple):
                    # 假设旧格式兼容
                    if len(action_data) > 0:
                        action_type = action_data[0]
                    if len(action_data) > 1:
                        plan_reason = action_data[1]  # 可能是规划原因或最终原因
                    if len(action_data) > 2:
                        status = action_data[2]
                    if status == "recall" and len(action_data) > 3:
                        final_reason = action_data[3]
                    elif status == "done" and action_type in ["direct_reply", "send_new_message"]:
                        plan_reason = "成功发送"  # 简化显示

                reason_text = f", 失败/取消原因: {final_reason}" if final_reason else ""
                summary_line = f"- 时间:{action_time}, 尝试行动:'{action_type}', 状态:{status}{reason_text}"
                action_history_summary += summary_line + "\n"

                if i == len(action_history_list) - 1:
                    last_action_context += f"- 上次【规划】的行动是: '{action_type}'\n"
                    last_action_context += f"- 当时规划的【原因】是: {plan_reason}\n"
                    if status == "done":
                        last_action_context += "- 该行动已【成功执行】。\n"
                        # 记录这次成功的行动类型，供下次决策
                        # self.last_successful_action_type = action_type # 不在这里记录，由 conversation 控制
                    elif status == "recall":
                        last_action_context += "- 但该行动最终【未能执行/被取消】。\n"
                        if final_reason:
                            last_action_context += f"- 【重要】失败/取消的具体原因是: “{final_reason}”\n"
                        else:
                            last_action_context += "- 【重要】失败/取消原因未明确记录。\n"
                        # self.last_successful_action_type = None # 行动失败，清除记录
                    else:
                        last_action_context += f"- 该行动当前状态: {status}\n"
                        # self.last_successful_action_type = None # 非完成状态，清除记录

        retrieved_memory_str_planner = ""
        retrieved_knowledge_str_planner = ""
        retrieval_context = chat_history_text  # 使用聊天记录作为检索上下文
        if retrieval_context and retrieval_context != "还没有聊天记录。" and retrieval_context != "[构建聊天记录出错]":
            try:
                # 调用本地的 _get_memory_info
                logger.debug(f"[私聊][{self.private_name}] (ActionPlanner) 开始自动检索记忆...")
                retrieved_memory_str_planner = await self._get_memory_info(text=retrieval_context)
                logger.info(
                    f"[私聊][{self.private_name}] (ActionPlanner) 自动检索记忆 {'完成' if retrieved_memory_str_planner else '无结果'}。"
                )

<<<<<<< HEAD
                logger.debug(f"[私聊][{self.private_name}] (ActionPlanner) 开始自动知识检索...")
                retrieved_knowledge_str_planner = await self._get_prompt_info(message=retrieval_context)
                logger.info(
                    f"[私聊][{self.private_name}] (ActionPlanner) 自动检索知识 {'完成' if retrieved_knowledge_str_planner else '无结果'}。"
                )
=======
                # --- MODIFIED KNOWLEDGE RETRIEVAL ---
                # 调用导入的 prompt_builder.get_prompt_info
                logger.debug(f"[私聊][{self.private_name}] (ActionPlanner) 开始自动检索知识 (使用导入函数)...")
                # 使用导入的 prompt_builder 实例及其方法
                retrieved_knowledge_str_planner = await prompt_builder.get_prompt_info(message=retrieval_context, threshold=0.38)
                # --- END MODIFIED KNOWLEDGE RETRIEVAL ---
                logger.info(f"[私聊][{self.private_name}] (ActionPlanner) 自动检索知识 {'完成' if retrieved_knowledge_str_planner else '无结果'}。")

>>>>>>> 00851c3d
            except Exception as retrieval_err:
                logger.error(f"[私聊][{self.private_name}] (ActionPlanner) 自动检索时出错: {retrieval_err}")
                retrieved_memory_str_planner = "检索记忆时出错。\n"
                retrieved_knowledge_str_planner = "检索知识时出错。\n"
        else:
            logger.debug(f"[私聊][{self.private_name}] (ActionPlanner) 无有效聊天记录，跳过自动检索。")
            retrieved_memory_str_planner = "无聊天记录无法检索记忆。\n"
            retrieved_knowledge_str_planner = "无聊天记录无法检索知识。\n"

        # --- 选择 Prompt ---
        if last_successful_reply_action in ["direct_reply", "send_new_message"]:
            prompt_template = PROMPT_FOLLOW_UP
            logger.debug(f"[私聊][{self.private_name}]使用 PROMPT_FOLLOW_UP (追问决策)")
        else:
            prompt_template = PROMPT_INITIAL_REPLY
            logger.debug(f"[私聊][{self.private_name}]使用 PROMPT_INITIAL_REPLY (首次/非连续回复决策)")

        # --- 格式化最终的 Prompt ---
        prompt = prompt_template.format(
            persona_text=persona_text,
            goals_str=goals_str if goals_str.strip() else "- 目前没有明确对话目标，请考虑设定一个。",
            action_history_summary=action_history_summary,
            last_action_context=last_action_context,
            time_since_last_bot_message_info=time_since_last_bot_message_info,
            timeout_context=timeout_context,
            chat_history_text=chat_history_text if chat_history_text.strip() else "还没有聊天记录。",
            # knowledge_info_str=knowledge_info_str, # 移除了旧知识展示方式
            retrieved_memory_str=retrieved_memory_str_planner if retrieved_memory_str_planner else "无相关记忆。",
            retrieved_knowledge_str=retrieved_knowledge_str_planner
            if retrieved_knowledge_str_planner
            else "无相关知识。",
        )

        logger.debug(f"[私聊][{self.private_name}]发送到LLM的最终提示词:\n------\n{prompt}\n------")
        try:
            content, _ = await self.llm.generate_response_async(prompt)
            logger.debug(f"[私聊][{self.private_name}]LLM (行动规划) 原始返回内容: {content}")

            # --- 初始行动规划解析 ---
            success, initial_result = get_items_from_json(
                content,
                self.private_name,
                "action",
                "reason",
                default_values={"action": "wait", "reason": "LLM返回格式错误或未提供原因，默认等待"},
            )

            initial_action = initial_result.get("action", "wait")
            initial_reason = initial_result.get("reason", "LLM未提供原因，默认等待")

            # 检查是否需要进行结束对话决策 ---
            if initial_action == "end_conversation":
                logger.info(f"[私聊][{self.private_name}]初步规划结束对话，进入告别决策...")

                # 使用新的 PROMPT_END_DECISION
                end_decision_prompt = PROMPT_END_DECISION.format(
                    persona_text=persona_text,  # 复用之前的 persona_text
                    chat_history_text=chat_history_text,  # 复用之前的 chat_history_text
                )

                logger.debug(
                    f"[私聊][{self.private_name}]发送到LLM的结束决策提示词:\n------\n{end_decision_prompt}\n------"
                )
                try:
                    end_content, _ = await self.llm.generate_response_async(end_decision_prompt)  # 再次调用LLM
                    logger.debug(f"[私聊][{self.private_name}]LLM (结束决策) 原始返回内容: {end_content}")

                    # 解析结束决策的JSON
                    end_success, end_result = get_items_from_json(
                        end_content,
                        self.private_name,
                        "say_bye",
                        "reason",
                        default_values={"say_bye": "no", "reason": "结束决策LLM返回格式错误，默认不告别"},
                        required_types={"say_bye": str, "reason": str},  # 明确类型
                    )

                    say_bye_decision = end_result.get("say_bye", "no").lower()  # 转小写方便比较
                    end_decision_reason = end_result.get("reason", "未提供原因")

                    if end_success and say_bye_decision == "yes":
                        # 决定要告别，返回新的 'say_goodbye' 动作
                        logger.info(
                            f"[私聊][{self.private_name}]结束决策: yes, 准备生成告别语. 原因: {end_decision_reason}"
                        )
                        # 注意：这里的 reason 可以考虑拼接初始原因和结束决策原因，或者只用结束决策原因
                        final_action = "say_goodbye"
                        final_reason = f"决定发送告别语。决策原因: {end_decision_reason} (原结束理由: {initial_reason})"
                        return final_action, final_reason
                    else:
                        # 决定不告别 (包括解析失败或明确说no)
                        logger.info(
                            f"[私聊][{self.private_name}]结束决策: no, 直接结束对话. 原因: {end_decision_reason}"
                        )
                        # 返回原始的 'end_conversation' 动作
                        final_action = "end_conversation"
                        final_reason = initial_reason  # 保持原始的结束理由
                        return final_action, final_reason

                except Exception as end_e:
                    logger.error(f"[私聊][{self.private_name}]调用结束决策LLM或处理结果时出错: {str(end_e)}")
                    # 出错时，默认执行原始的结束对话
                    logger.warning(f"[私聊][{self.private_name}]结束决策出错，将按原计划执行 end_conversation")
                    return "end_conversation", initial_reason  # 返回原始动作和原因

            else:
                action = initial_action
                reason = initial_reason

                # 验证action类型 (保持不变)
                valid_actions = [
                    "direct_reply",
                    "send_new_message",
                    "wait",
                    "listening",
                    "rethink_goal",
                    "end_conversation",  # 仍然需要验证，因为可能从上面决策后返回
                    "block_and_ignore",
                    "say_goodbye",  # 也要验证这个新动作
                ]
                if action not in valid_actions:
                    logger.warning(f"[私聊][{self.private_name}]LLM返回了未知的行动类型: '{action}'，强制改为 wait")
                    reason = f"(原始行动'{action}'无效，已强制改为wait) {reason}"
                    action = "wait"

                logger.info(f"[私聊][{self.private_name}]规划的行动: {action}")
                logger.info(f"[私聊][{self.private_name}]行动原因: {reason}")
                return action, reason

        except Exception as e:
            # 外层异常处理保持不变
            logger.error(f"[私聊][{self.private_name}]规划行动时调用 LLM 或处理结果出错: {str(e)}")
<<<<<<< HEAD
            return "wait", f"行动规划处理中发生错误，暂时等待: {str(e)}"


def get_info_from_db(
    query_embedding: list, limit: int = 1, threshold: float = 0.5, return_raw: bool = False
) -> Union[str, list]:
    """
    从旧知识库 (knowledges collection) 中根据嵌入向量相似度检索信息。
    (移植自 heartflow_prompt_builder.py)
    """
    if not query_embedding:
        return "" if not return_raw else []
    # 使用余弦相似度计算
    pipeline = [
        {
            "$addFields": {
                "dotProduct": {
                    "$reduce": {
                        "input": {"$range": [0, {"$size": "$embedding"}]},
                        "initialValue": 0,
                        "in": {
                            "$add": [
                                "$$value",
                                {
                                    "$multiply": [
                                        {"$arrayElemAt": ["$embedding", "$$this"]},
                                        {"$arrayElemAt": [query_embedding, "$$this"]},
                                    ]
                                },
                            ]
                        },
                    }
                },
                "magnitude1": {
                    "$sqrt": {
                        "$reduce": {
                            "input": "$embedding",
                            "initialValue": 0,
                            "in": {"$add": ["$$value", {"$multiply": ["$$this", "$$this"]}]},
                        }
                    }
                },
                "magnitude2": {
                    "$sqrt": {
                        "$reduce": {
                            "input": query_embedding,
                            "initialValue": 0,
                            "in": {"$add": ["$$value", {"$multiply": ["$$this", "$$this"]}]},
                        }
                    }
                },
            }
        },
        # 防止除以零错误，添加一个小的 epsilon
        {
            "$addFields": {
                "similarity": {
                    "$divide": ["$dotProduct", {"$max": [{"$multiply": ["$magnitude1", "$magnitude2"]}, 1e-9]}]
                }
            }
        },
        {
            "$match": {
                "similarity": {"$gte": threshold}  # 只保留相似度大于等于阈值的结果
            }
        },
        {"$sort": {"similarity": -1}},
        {"$limit": limit},
        {"$project": {"content": 1, "similarity": 1}},
    ]

    try:
        results = list(db.knowledges.aggregate(pipeline))
        # 注意：这里的 logger 需要能访问到，或者在这个函数里获取 logger 实例
        # logger.debug(f"旧知识库查询结果数量: {len(results)}") # 暂时注释掉，避免 logger 未定义
    except Exception as e:
        logger.debug(f"执行旧知识库聚合查询时出错: {e}")
        results = []

    if not results:
        return "" if not return_raw else []

    if return_raw:
        return results
    else:
        # 返回所有找到的内容，用换行分隔
        return "\n".join(str(result["content"]) for result in results)
=======
            return "wait", f"行动规划处理中发生错误，暂时等待: {str(e)}"
>>>>>>> 00851c3d
<|MERGE_RESOLUTION|>--- conflicted
+++ resolved
@@ -4,14 +4,10 @@
 from src.plugins.knowledge.knowledge_lib import qa_manager
 from src.common.database import db
 from src.plugins.chat.utils import get_embedding
-<<<<<<< HEAD
-
-=======
 # --- NEW IMPORT ---
 # 从 heartflow 导入知识检索和数据库查询函数/实例
-from src.plugins.heartFC_chat.heartflow_prompt_builder import prompt_builder, get_info_from_db
+from src.plugins.heartFC_chat.heartflow_prompt_builder import prompt_builder
 # --- END NEW IMPORT ---
->>>>>>> 00851c3d
 # import jieba # 如果需要旧版知识库的回退，可能需要
 # import re    # 如果需要旧版知识库的回退，可能需要
 from src.common.logger_manager import get_logger
@@ -133,10 +129,7 @@
         self.private_name = private_name
         self.chat_observer = ChatObserver.get_instance(stream_id, private_name)
 
-<<<<<<< HEAD
-=======
     # _get_memory_info 保持不变
->>>>>>> 00851c3d
     async def _get_memory_info(self, text: str) -> str:
         """根据文本自动检索相关记忆"""
         memory_prompt = ""
@@ -167,118 +160,9 @@
             # memory_prompt = "检索记忆时出错。\n" # 可以选择是否提示错误
         return memory_prompt
 
-<<<<<<< HEAD
-    async def _get_prompt_info_old(self, message: str, threshold: float) -> str:
-        """
-        旧版的知识检索方法，根据消息文本从旧知识库（knowledges collection）检索。
-        (移植并自 heartflow_prompt_builder.py)
-        """
-        related_info = ""
-        start_time = time.time()
-        logger.debug(f"[私聊]决策层[{self.private_name}]开始使用旧版知识检索，消息: {message[:30]}...")
-
-        # 简化处理：直接使用整个消息进行查询，不再提取主题
-        query_text = message.strip()
-        if not query_text:
-            logger.debug(f"[私聊]决策层[{self.private_name}]旧版知识检索：消息为空，跳过。")
-            return ""
-
-        embedding = None
-        try:
-            embedding = await get_embedding(query_text, request_type="pfc_implicit_knowledge")
-        except Exception as e:
-            logger.error(f"[私聊]决策层[{self.private_name}]旧版知识检索：获取嵌入向量时出错: {str(e)}")
-
-        if not embedding:
-            logger.error(f"[私聊]决策层[{self.private_name}]旧版知识检索：获取嵌入向量失败。")
-            return ""
-
-        # 调用我们之前添加的 get_info_from_db 函数
-        results = get_info_from_db(embedding, limit=5, threshold=threshold, return_raw=True)  # 最多查 5 条
-
-        logger.info(
-            f"[私聊][{self.private_name}]旧版知识库查询完成，耗时: {time.time() - start_time:.3f}秒，获取{len(results)}条结果"
-        )
-
-        # 去重和格式化
-        unique_contents = set()
-        final_results_content = []
-        for result in results:
-            content = result.get("content", "").strip()
-            # similarity = result.get("similarity", 0.0)
-            if content and content not in unique_contents:
-                unique_contents.add(content)
-                # 可以选择性地加入相似度信息，或者只加内容
-                # final_results_content.append(f"[{similarity:.2f}] {content}")
-                final_results_content.append(content)
-
-        if final_results_content:
-            related_info = "\n".join(final_results_content)
-            logger.debug(f"[私聊][{self.private_name}]旧版知识检索格式化后内容: {related_info[:100]}...")
-        else:
-            logger.debug(f"[私聊][{self.private_name}]旧版知识检索未找到合适结果或结果为空。")
-
-        logger.info(f"[私聊][{self.private_name}]旧版知识检索总耗时: {time.time() - start_time:.3f}秒")
-        return related_info
-
-    async def _get_prompt_info(self, message: str, threshold: float = 0.38) -> str:
-        """
-        自动检索相关知识的主函数。优先使用 LPMM，失败则回退到旧版。
-        (移植自 heartflow_prompt_builder.py)
-        """
-        related_info = ""
-        start_time = time.time()
-        message = message.strip()
-        if not message:
-            logger.debug(f"[私聊][{self.private_name}]自动知识检索：输入消息为空。")
-            return ""
-
-        logger.debug(f"[私聊][{self.private_name}]开始自动知识检索，消息: {message[:30]}...")
-
-        # 1. 尝试从 LPMM 知识库获取知识
-        try:
-            found_knowledge_from_lpmm = qa_manager.get_knowledge(message)
-            if found_knowledge_from_lpmm and found_knowledge_from_lpmm.strip():
-                related_info = found_knowledge_from_lpmm.strip()
-                logger.info(f"[私聊][{self.private_name}]从 LPMM 知识库获取到知识，长度: {len(related_info)}")
-                logger.debug(f"[私聊][{self.private_name}]LPMM 知识内容: {related_info[:100]}...")
-                # LPMM 成功获取，直接返回
-                logger.info(f"[私聊][{self.private_name}]自动知识检索(LPMM)耗时: {time.time() - start_time:.3f}秒")
-                return related_info
-            else:
-                logger.debug(f"[私聊][{self.private_name}]LPMM 知识库未返回有效知识，尝试旧版数据库检索。")
-        except Exception as e:
-            logger.error(
-                f"[私聊][{self.private_name}]调用 LPMM 知识库 (qa_manager.get_knowledge) 时发生异常: {str(e)}，尝试旧版数据库检索。"
-            )
-
-        # 2. 如果 LPMM 失败或无结果，尝试旧版数据库
-        try:
-            knowledge_from_old = await self._get_prompt_info_old(message, threshold=threshold)
-            if knowledge_from_old and knowledge_from_old.strip():
-                related_info = knowledge_from_old.strip()
-                logger.info(f"[私聊][{self.private_name}]从旧版数据库检索到知识，长度: {len(related_info)}")
-                # 旧版成功获取，返回
-                logger.info(f"[私聊][{self.private_name}]自动知识检索(旧版)耗时: {time.time() - start_time:.3f}秒")
-                return related_info
-            else:
-                logger.debug(f"[私聊][{self.private_name}]旧版数据库也未检索到有效知识。")
-
-        except Exception as e2:
-            logger.error(
-                f"[私聊][{self.private_name}]调用旧版知识库检索 (_get_prompt_info_old) 时也发生异常: {str(e2)}"
-            )
-
-        # 如果两种方法都失败或无结果
-        logger.info(
-            f"[私聊][{self.private_name}]自动知识检索总耗时: {time.time() - start_time:.3f}秒，未找到任何相关知识。"
-        )
-        return ""  # 返回空字符串
-=======
     # --- REMOVED _get_prompt_info_old ---
 
     # --- REMOVED _get_prompt_info ---
->>>>>>> 00851c3d
 
     # 修改 plan 方法签名，增加 last_successful_reply_action 参数
     async def plan(
@@ -387,43 +271,6 @@
             logger.error(f"[私聊][{self.private_name}]构建对话目标字符串时出错: {e}")
             goals_str = "- 构建对话目标时出错。\n"
 
-<<<<<<< HEAD
-        # --- 知识信息字符串构建开始 ---
-        # knowledge_info_str = "【已获取的相关知识和记忆】\n"
-        # try:
-        # 检查 conversation_info 是否有 knowledge_list 并且不为空
-        # if hasattr(conversation_info, "knowledge_list") and conversation_info.knowledge_list:
-        # 最多只显示最近的 5 条知识，防止 Prompt 过长
-        # recent_knowledge = conversation_info.knowledge_list[-5:]
-        # for i, knowledge_item in enumerate(recent_knowledge):
-        # if isinstance(knowledge_item, dict):
-        # query = knowledge_item.get("query", "未知查询")
-        # knowledge = knowledge_item.get("knowledge", "无知识内容")
-        # source = knowledge_item.get("source", "未知来源")
-        # 只取知识内容的前 2000 个字，避免太长
-        # knowledge_snippet = knowledge[:2000] + "..." if len(knowledge) > 2000 else knowledge
-        # knowledge_info_str += (
-        # f"{i + 1}. 关于 '{query}' 的知识 (来源: {source}):\n   {knowledge_snippet}\n"
-        # )
-        # else:
-        # 处理列表里不是字典的异常情况
-        # knowledge_info_str += f"{i + 1}. 发现一条格式不正确的知识记录。\n"
-
-        # if not recent_knowledge:  # 如果 knowledge_list 存在但为空
-        # knowledge_info_str += "- 暂无相关知识和记忆。\n"
-
-        # else:
-        # 如果 conversation_info 没有 knowledge_list 属性，或者列表为空
-        # knowledge_info_str += "- 暂无相关知识记忆。\n"
-        # except AttributeError:
-        # logger.warning(f"[私聊][{self.private_name}]ConversationInfo 对象可能缺少 knowledge_list 属性。")
-        # knowledge_info_str += "- 获取知识列表时出错。\n"
-        # except Exception as e:
-        # logger.error(f"[私聊][{self.private_name}]构建知识信息字符串时出错: {e}")
-        # knowledge_info_str += "- 处理知识列表时出错。\n"
-        # --- 知识信息字符串构建结束 ---
-=======
->>>>>>> 00851c3d
 
         # 获取聊天历史记录 (chat_history_text)
         try:
@@ -544,13 +391,6 @@
                     f"[私聊][{self.private_name}] (ActionPlanner) 自动检索记忆 {'完成' if retrieved_memory_str_planner else '无结果'}。"
                 )
 
-<<<<<<< HEAD
-                logger.debug(f"[私聊][{self.private_name}] (ActionPlanner) 开始自动知识检索...")
-                retrieved_knowledge_str_planner = await self._get_prompt_info(message=retrieval_context)
-                logger.info(
-                    f"[私聊][{self.private_name}] (ActionPlanner) 自动检索知识 {'完成' if retrieved_knowledge_str_planner else '无结果'}。"
-                )
-=======
                 # --- MODIFIED KNOWLEDGE RETRIEVAL ---
                 # 调用导入的 prompt_builder.get_prompt_info
                 logger.debug(f"[私聊][{self.private_name}] (ActionPlanner) 开始自动检索知识 (使用导入函数)...")
@@ -559,7 +399,6 @@
                 # --- END MODIFIED KNOWLEDGE RETRIEVAL ---
                 logger.info(f"[私聊][{self.private_name}] (ActionPlanner) 自动检索知识 {'完成' if retrieved_knowledge_str_planner else '无结果'}。")
 
->>>>>>> 00851c3d
             except Exception as retrieval_err:
                 logger.error(f"[私聊][{self.private_name}] (ActionPlanner) 自动检索时出错: {retrieval_err}")
                 retrieved_memory_str_planner = "检索记忆时出错。\n"
@@ -692,94 +531,4 @@
         except Exception as e:
             # 外层异常处理保持不变
             logger.error(f"[私聊][{self.private_name}]规划行动时调用 LLM 或处理结果出错: {str(e)}")
-<<<<<<< HEAD
-            return "wait", f"行动规划处理中发生错误，暂时等待: {str(e)}"
-
-
-def get_info_from_db(
-    query_embedding: list, limit: int = 1, threshold: float = 0.5, return_raw: bool = False
-) -> Union[str, list]:
-    """
-    从旧知识库 (knowledges collection) 中根据嵌入向量相似度检索信息。
-    (移植自 heartflow_prompt_builder.py)
-    """
-    if not query_embedding:
-        return "" if not return_raw else []
-    # 使用余弦相似度计算
-    pipeline = [
-        {
-            "$addFields": {
-                "dotProduct": {
-                    "$reduce": {
-                        "input": {"$range": [0, {"$size": "$embedding"}]},
-                        "initialValue": 0,
-                        "in": {
-                            "$add": [
-                                "$$value",
-                                {
-                                    "$multiply": [
-                                        {"$arrayElemAt": ["$embedding", "$$this"]},
-                                        {"$arrayElemAt": [query_embedding, "$$this"]},
-                                    ]
-                                },
-                            ]
-                        },
-                    }
-                },
-                "magnitude1": {
-                    "$sqrt": {
-                        "$reduce": {
-                            "input": "$embedding",
-                            "initialValue": 0,
-                            "in": {"$add": ["$$value", {"$multiply": ["$$this", "$$this"]}]},
-                        }
-                    }
-                },
-                "magnitude2": {
-                    "$sqrt": {
-                        "$reduce": {
-                            "input": query_embedding,
-                            "initialValue": 0,
-                            "in": {"$add": ["$$value", {"$multiply": ["$$this", "$$this"]}]},
-                        }
-                    }
-                },
-            }
-        },
-        # 防止除以零错误，添加一个小的 epsilon
-        {
-            "$addFields": {
-                "similarity": {
-                    "$divide": ["$dotProduct", {"$max": [{"$multiply": ["$magnitude1", "$magnitude2"]}, 1e-9]}]
-                }
-            }
-        },
-        {
-            "$match": {
-                "similarity": {"$gte": threshold}  # 只保留相似度大于等于阈值的结果
-            }
-        },
-        {"$sort": {"similarity": -1}},
-        {"$limit": limit},
-        {"$project": {"content": 1, "similarity": 1}},
-    ]
-
-    try:
-        results = list(db.knowledges.aggregate(pipeline))
-        # 注意：这里的 logger 需要能访问到，或者在这个函数里获取 logger 实例
-        # logger.debug(f"旧知识库查询结果数量: {len(results)}") # 暂时注释掉，避免 logger 未定义
-    except Exception as e:
-        logger.debug(f"执行旧知识库聚合查询时出错: {e}")
-        results = []
-
-    if not results:
-        return "" if not return_raw else []
-
-    if return_raw:
-        return results
-    else:
-        # 返回所有找到的内容，用换行分隔
-        return "\n".join(str(result["content"]) for result in results)
-=======
-            return "wait", f"行动规划处理中发生错误，暂时等待: {str(e)}"
->>>>>>> 00851c3d
+            return "wait", f"行动规划处理中发生错误，暂时等待: {str(e)}"