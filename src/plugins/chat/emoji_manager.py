import asyncio
import base64
import hashlib
import os
import random
import time
import traceback
from typing import Optional, Tuple

from loguru import logger
from nonebot import get_driver

from ...common.database import Database
from ..chat.config import global_config
from ..chat.utils import get_embedding
from ..chat.utils_image import ImageManager, image_path_to_base64
from ..models.utils_model import LLM_request

driver = get_driver()
config = driver.config
image_manager = ImageManager()


class EmojiManager:
    _instance = None
    EMOJI_DIR = "data/emoji"  # 表情包存储目录

    def __new__(cls):
        if cls._instance is None:
            cls._instance = super().__new__(cls)
            cls._instance.db = None
            cls._instance._initialized = False
        return cls._instance

    def __init__(self):
        self.db = Database.get_instance()
        self._scan_task = None
        self.vlm = LLM_request(model=global_config.vlm, temperature=0.3, max_tokens=1000)
        self.llm_emotion_judge = LLM_request(model=global_config.llm_emotion_judge, max_tokens=60,
                                             temperature=0.8)  # 更高的温度，更少的token（后续可以根据情绪来调整温度）


    def _ensure_emoji_dir(self):
        """确保表情存储目录存在"""
        os.makedirs(self.EMOJI_DIR, exist_ok=True)

    def initialize(self):
        """初始化数据库连接和表情目录"""
        if not self._initialized:
            try:
                self.db = Database.get_instance()
                self._ensure_emoji_collection()
                self._ensure_emoji_dir()
                self._initialized = True
                # 启动时执行一次完整性检查
                self.check_emoji_file_integrity()
            except Exception:
                logger.exception("初始化表情管理器失败")

    def _ensure_db(self):
        """确保数据库已初始化"""
        if not self._initialized:
            self.initialize()
        if not self._initialized:
            raise RuntimeError("EmojiManager not initialized")

    def _ensure_emoji_collection(self):
        """确保emoji集合存在并创建索引
        
        这个函数用于确保MongoDB数据库中存在emoji集合,并创建必要的索引。
        
        索引的作用是加快数据库查询速度:
        - embedding字段的2dsphere索引: 用于加速向量相似度搜索,帮助快速找到相似的表情包
        - tags字段的普通索引: 加快按标签搜索表情包的速度
        - filename字段的唯一索引: 确保文件名不重复,同时加快按文件名查找的速度
        
        没有索引的话,数据库每次查询都需要扫描全部数据,建立索引后可以大大提高查询效率。
        """
        if 'emoji' not in self.db.db.list_collection_names():
            self.db.db.create_collection('emoji')
            self.db.db.emoji.create_index([('embedding', '2dsphere')])
            self.db.db.emoji.create_index([('filename', 1)], unique=True)

    def record_usage(self, emoji_id: str):
        """记录表情使用次数"""
        try:
            self._ensure_db()
            self.db.db.emoji.update_one(
                {'_id': emoji_id},
                {'$inc': {'usage_count': 1}}
            )
        except Exception as e:
            logger.error(f"记录表情使用失败: {str(e)}")
            
    async def get_emoji_for_text(self, text: str) -> Optional[Tuple[str,str]]:
        """根据文本内容获取相关表情包
        Args:
            text: 输入文本
        Returns:
            Optional[str]: 表情包文件路径，如果没有找到则返回None
            
        
        可不可以通过 配置文件中的指令 来自定义使用表情包的逻辑？
        我觉得可行    

        """
        try:
            self._ensure_db()

            # 获取文本的embedding
            text_for_search = await self._get_kimoji_for_text(text)
            if not text_for_search:
                logger.error("无法获取文本的情绪")
                return None
            text_embedding = await get_embedding(text_for_search)
            if not text_embedding:
                logger.error("无法获取文本的embedding")
                return None

            try:
                # 获取所有表情包
                all_emojis = list(self.db.db.emoji.find({}, {'_id': 1, 'path': 1, 'embedding': 1, 'description': 1}))

                if not all_emojis:
                    logger.warning("数据库中没有任何表情包")
                    return None

                # 计算余弦相似度并排序
                def cosine_similarity(v1, v2):
                    if not v1 or not v2:
                        return 0
                    dot_product = sum(a * b for a, b in zip(v1, v2))
                    norm_v1 = sum(a * a for a in v1) ** 0.5
                    norm_v2 = sum(b * b for b in v2) ** 0.5
                    if norm_v1 == 0 or norm_v2 == 0:
                        return 0
                    return dot_product / (norm_v1 * norm_v2)

                # 计算所有表情包与输入文本的相似度
                emoji_similarities = [
                    (emoji, cosine_similarity(text_embedding, emoji.get('embedding', [])))
                    for emoji in all_emojis
                ]

                # 按相似度降序排序
                emoji_similarities.sort(key=lambda x: x[1], reverse=True)

                # 获取前3个最相似的表情包
                top_10_emojis = emoji_similarities[:10 if len(emoji_similarities) > 10 else len(emoji_similarities)]
                
                if not top_10_emojis:
                    logger.warning("未找到匹配的表情包")
                    return None

                # 从前3个中随机选择一个
                selected_emoji, similarity = random.choice(top_10_emojis)
                
                if selected_emoji and 'path' in selected_emoji:
                    # 更新使用次数
                    self.db.db.emoji.update_one(
                        {'_id': selected_emoji['_id']},
                        {'$inc': {'usage_count': 1}}
                    )

                    logger.success(
                        f"找到匹配的表情包: {selected_emoji.get('description', '无描述')} (相似度: {similarity:.4f})")
                    # 稍微改一下文本描述，不然容易产生幻觉，描述已经包含 表情包 了
                    return selected_emoji['path'], "[ %s ]" % selected_emoji.get('description', '无描述')

            except Exception as search_error:
                logger.error(f"搜索表情包失败: {str(search_error)}")
                return None

            return None

        except Exception as e:
            logger.error(f"获取表情包失败: {str(e)}")
            return None

<<<<<<< HEAD
=======
    async def _get_emoji_discription(self, image_base64: str) -> str:
        """获取表情包的标签"""
        try:
            prompt = '这是一个表情包，使用中文简洁的描述一下表情包的内容、上面的文字和表情包所表达的情感，可以使用二次元词汇'
>>>>>>> 5d1915ca

    async def _get_emoji_discription(self, image_base64: str) -> str:
        """获取表情包的标签，使用image_manager的描述生成功能"""

        try:
            # 使用image_manager获取描述，去掉前后的方括号和"表情包："前缀
            description = await image_manager.get_emoji_description(image_base64)
            # 去掉[表情包：xxx]的格式，只保留描述内容
            description = description.strip('[]').replace('表情包：', '')
            return description
            
        except Exception as e:
            logger.error(f"获取标签失败: {str(e)}")
            return None

    async def _check_emoji(self, image_base64: str) -> str:
        try:
            prompt = f'这是一个表情包，请回答这个表情包是否满足\"{global_config.EMOJI_CHECK_PROMPT}\"的要求，是则回答是，否则回答否，不要出现任何其他内容'

            content, _ = await self.vlm.generate_response_for_image(prompt, image_base64)
            logger.debug(f"输出描述: {content}")
            return content

        except Exception as e:
            logger.error(f"获取标签失败: {str(e)}")
            return None

    async def _get_kimoji_for_text(self, text: str):
        try:
            prompt = f'这是{global_config.BOT_NICKNAME}将要发送的消息内容:\n{text}\n若要为其配上表情包，请你输出这个表情包应该表达怎样的情感，应该给人什么样的感觉，不要太简洁也不要太长，注意不要输出任何对消息内容的分析内容，只输出\"一种什么样的感觉\"中间的形容词部分。'

            content, _ = await self.llm_emotion_judge.generate_response_async(prompt,temperature=1.5)
            logger.info(f"输出描述: {content}")
            return content

        except Exception as e:
            logger.error(f"获取标签失败: {str(e)}")
            return None

    async def scan_new_emojis(self):
        """扫描新的表情包"""
        try:
            emoji_dir = "data/emoji"
            os.makedirs(emoji_dir, exist_ok=True)

            # 获取所有支持的图片文件
            files_to_process = [f for f in os.listdir(emoji_dir) if
                                f.lower().endswith(('.jpg', '.jpeg', '.png', '.gif'))]

            for filename in files_to_process:
                image_path = os.path.join(emoji_dir, filename)
                
                # 获取图片的base64编码和哈希值
                image_base64 = image_path_to_base64(image_path)
                if image_base64 is None:
                    os.remove(image_path)
                    continue
                
                image_bytes = base64.b64decode(image_base64)
                image_hash = hashlib.md5(image_bytes).hexdigest()
                
                # 检查是否已经注册过
                existing_emoji = self.db.db['emoji'].find_one({'filename': filename})
                description = None
                
                if existing_emoji:
                    # 即使表情包已存在，也检查是否需要同步到images集合
                    description = existing_emoji.get('discription')
                    # 检查是否在images集合中存在
                    existing_image = image_manager.db.db.images.find_one({'hash': image_hash})
                    if not existing_image:
                        # 同步到images集合
                        image_doc = {
                            'hash': image_hash,
                            'path': image_path,
                            'type': 'emoji',
                            'description': description,
                            'timestamp': int(time.time())
                        }
                        image_manager.db.db.images.update_one(
                            {'hash': image_hash},
                            {'$set': image_doc},
                            upsert=True
                        )
                        # 保存描述到image_descriptions集合
                        image_manager._save_description_to_db(image_hash, description, 'emoji')
                        logger.success(f"同步已存在的表情包到images集合: {filename}")
                    continue
                
                # 检查是否在images集合中已有描述
                existing_description = image_manager._get_description_from_db(image_hash, 'emoji')
                
                if existing_description:
                    description = existing_description
                else:
                    # 获取表情包的描述
                    description = await self._get_emoji_discription(image_base64)
                


                if global_config.EMOJI_CHECK:
                    check = await self._check_emoji(image_base64)
                    if '是' not in check:
                        os.remove(image_path)
                        logger.info(f"描述: {description}")

                        logger.info(f"描述: {description}")
                        logger.info(f"其不满足过滤规则，被剔除 {check}")
                        continue
                    logger.info(f"check通过 {check}")
                
                if description is not None:
                    embedding = await get_embedding(description)
                
                if description is not None:
                    embedding = await get_embedding(description)

                    # 准备数据库记录
                    emoji_record = {
                        'filename': filename,
                        'path': image_path,
                        'embedding': embedding,
                        'discription': description,
                        'hash': image_hash,
                        'timestamp': int(time.time())
                    }
                    
                    # 保存到emoji数据库
                    self.db.db['emoji'].insert_one(emoji_record)
                    logger.success(f"注册新表情包: {filename}")
                    logger.info(f"描述: {description}")

                    
                    # 保存到images数据库
                    image_doc = {
                        'hash': image_hash,
                        'path': image_path,
                        'type': 'emoji',
                        'description': description,
                        'timestamp': int(time.time())
                    }
                    image_manager.db.db.images.update_one(
                        {'hash': image_hash},
                        {'$set': image_doc},
                        upsert=True
                    )
                    # 保存描述到image_descriptions集合
                    image_manager._save_description_to_db(image_hash, description, 'emoji')
                    logger.success(f"同步保存到images集合: {filename}")
                else:
                    logger.warning(f"跳过表情包: {filename}")

        except Exception:
            logger.exception("扫描表情包失败")

    async def _periodic_scan(self, interval_MINS: int = 10):
        """定期扫描新表情包"""
        while True:
            logger.info("开始扫描新表情包...")
            await self.scan_new_emojis()
            await asyncio.sleep(interval_MINS * 60)  # 每600秒扫描一次

    def check_emoji_file_integrity(self):
        """检查表情包文件完整性
        如果文件已被删除，则从数据库中移除对应记录
        """
        try:
            self._ensure_db()
            # 获取所有表情包记录
            all_emojis = list(self.db.db.emoji.find())
            removed_count = 0
            total_count = len(all_emojis)

            for emoji in all_emojis:
                try:
                    if 'path' not in emoji:
                        logger.warning(f"发现无效记录（缺少path字段），ID: {emoji.get('_id', 'unknown')}")
                        self.db.db.emoji.delete_one({'_id': emoji['_id']})
                        removed_count += 1
                        continue

                    if 'embedding' not in emoji:
                        logger.warning(f"发现过时记录（缺少embedding字段），ID: {emoji.get('_id', 'unknown')}")
                        self.db.db.emoji.delete_one({'_id': emoji['_id']})
                        removed_count += 1
                        continue

                    # 检查文件是否存在
                    if not os.path.exists(emoji['path']):
                        logger.warning(f"表情包文件已被删除: {emoji['path']}")
                        # 从数据库中删除记录
                        result = self.db.db.emoji.delete_one({'_id': emoji['_id']})
                        if result.deleted_count > 0:
                            logger.debug(f"成功删除数据库记录: {emoji['_id']}")
                            removed_count += 1
                        else:
                            logger.error(f"删除数据库记录失败: {emoji['_id']}")
                except Exception as item_error:
                    logger.error(f"处理表情包记录时出错: {str(item_error)}")
                    continue

            # 验证清理结果
            remaining_count = self.db.db.emoji.count_documents({})
            if removed_count > 0:
                logger.success(f"已清理 {removed_count} 个失效的表情包记录")
                logger.info(f"清理前总数: {total_count} | 清理后总数: {remaining_count}")
            else:
                logger.info(f"已检查 {total_count} 个表情包记录")

        except Exception as e:
            logger.error(f"检查表情包完整性失败: {str(e)}")
            logger.error(traceback.format_exc())

    async def start_periodic_check(self, interval_MINS: int = 120):
        while True:
            self.check_emoji_file_integrity()
            await asyncio.sleep(interval_MINS * 60)


# 创建全局单例

emoji_manager = EmojiManager()

<|MERGE_RESOLUTION|>--- conflicted
+++ resolved
@@ -176,14 +176,6 @@
         except Exception as e:
             logger.error(f"获取表情包失败: {str(e)}")
             return None
-
-<<<<<<< HEAD
-=======
-    async def _get_emoji_discription(self, image_base64: str) -> str:
-        """获取表情包的标签"""
-        try:
-            prompt = '这是一个表情包，使用中文简洁的描述一下表情包的内容、上面的文字和表情包所表达的情感，可以使用二次元词汇'
->>>>>>> 5d1915ca
 
     async def _get_emoji_discription(self, image_base64: str) -> str:
         """获取表情包的标签，使用image_manager的描述生成功能"""
