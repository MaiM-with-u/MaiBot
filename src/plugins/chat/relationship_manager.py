import asyncio
from typing import Optional
from src.common.logger import get_module_logger, LogConfig, RELATION_STYLE_CONFIG

from ...common.database import db
from ..message.message_base import UserInfo
from .chat_stream import ChatStream
import math
from bson.decimal128 import Decimal128

relationship_config = LogConfig(
    # 使用关系专用样式
    console_format=RELATION_STYLE_CONFIG["console_format"],
    file_format=RELATION_STYLE_CONFIG["file_format"],
)
logger = get_module_logger("rel_manager", config=relationship_config)


class Impression:
    traits: str = None
    called: str = None
    know_time: float = None

    relationship_value: float = None


class Relationship:
    user_id: int = None
    platform: str = None
    gender: str = None
    age: int = None
    nickname: str = None
    relationship_value: float = None
    saved = False

    def __init__(self, chat: ChatStream = None, data: dict = None):
        self.user_id = chat.user_info.user_id if chat else data.get("user_id", 0)
        self.platform = chat.platform if chat else data.get("platform", "")
        self.nickname = chat.user_info.user_nickname if chat else data.get("nickname", "")
        self.relationship_value = data.get("relationship_value", 0) if data else 0
        self.age = data.get("age", 0) if data else 0
        self.gender = data.get("gender", "") if data else ""


class RelationshipManager:
    def __init__(self):
        self.relationships: dict[tuple[int, str], Relationship] = {}  # 修改为使用(user_id, platform)作为键

    async def update_relationship(self, chat_stream: ChatStream, data: dict = None, **kwargs) -> Optional[Relationship]:
        """更新或创建关系
        Args:
            chat_stream: 聊天流对象
            data: 字典格式的数据（可选）
            **kwargs: 其他参数
        Returns:
            Relationship: 关系对象
        """
        # 确定user_id和platform
        if chat_stream.user_info is not None:
            user_id = chat_stream.user_info.user_id
            platform = chat_stream.user_info.platform or "qq"
        else:
            platform = platform or "qq"

        if user_id is None:
            raise ValueError("必须提供user_id或user_info")

        # 使用(user_id, platform)作为键
        key = (user_id, platform)

        # 检查是否在内存中已存在
        relationship = self.relationships.get(key)
        if relationship:
            # 如果存在，更新现有对象
            if isinstance(data, dict):
                for k, value in data.items():
                    if hasattr(relationship, k) and value is not None:
                        setattr(relationship, k, value)
        else:
            # 如果不存在，创建新对象
            if chat_stream.user_info is not None:
                relationship = Relationship(chat=chat_stream, **kwargs)
            else:
                raise ValueError("必须提供user_id或user_info")
            self.relationships[key] = relationship

        # 保存到数据库
        await self.storage_relationship(relationship)
        relationship.saved = True

        return relationship

    async def update_relationship_value(self, chat_stream: ChatStream, **kwargs) -> Optional[Relationship]:
        """更新关系值
        Args:
            user_id: 用户ID（可选，如果提供user_info则不需要）
            platform: 平台（可选，如果提供user_info则不需要）
            user_info: 用户信息对象（可选）
            **kwargs: 其他参数
        Returns:
            Relationship: 关系对象
        """
        # 确定user_id和platform
        user_info = chat_stream.user_info
        if user_info is not None:
            user_id = user_info.user_id
            platform = user_info.platform or "qq"
        else:
            platform = platform or "qq"

        if user_id is None:
            raise ValueError("必须提供user_id或user_info")

        # 使用(user_id, platform)作为键
        key = (user_id, platform)

        # 检查是否在内存中已存在
        relationship = self.relationships.get(key)
        if relationship:
            for k, value in kwargs.items():
                if k == "relationship_value":
                    # 检查relationship.relationship_value是否为double类型
                    if not isinstance(relationship.relationship_value, float):
                        try:
                            # 处理 Decimal128 类型
                            if isinstance(relationship.relationship_value, Decimal128):
                                relationship.relationship_value = float(relationship.relationship_value.to_decimal())
                            else:
                                relationship.relationship_value = float(relationship.relationship_value)
                            logger.info(
<<<<<<< HEAD
                                f"[关系管理] 用户 {user_id}({platform}) 的关系值已转换为double类型: {relationship.relationship_value}"
                            )
                        except (ValueError, TypeError):
                            # 如果不能解析/强转则将relationship.relationship_value设置为double类型的0
                            relationship.relationship_value = 0.0
                            logger.warning(
                                f"[关系管理] 用户 {user_id}({platform}) 的关系值无法转换为double类型，已设置为0"
                            )
=======
                                f"[关系管理] 用户 {user_id}({platform}) 的关系值已转换为double类型: {relationship.relationship_value}")  # noqa: E501
                        except (ValueError, TypeError):
                            # 如果不能解析/强转则将relationship.relationship_value设置为double类型的0
                            relationship.relationship_value = 0.0
                            logger.warning(f"[关系管理] 用户 {user_id}({platform}) 的无法转换为double类型，已设置为0")
>>>>>>> 94a55469
                    relationship.relationship_value += value
            await self.storage_relationship(relationship)
            relationship.saved = True
            return relationship
        else:
            # 如果不存在且提供了user_info，则创建新的关系
            if user_info is not None:
                return await self.update_relationship(chat_stream=chat_stream, **kwargs)
            logger.warning(f"[关系管理] 用户 {user_id}({platform}) 不存在，无法更新")
            return None

    def get_relationship(self, chat_stream: ChatStream) -> Optional[Relationship]:
        """获取用户关系对象
        Args:
            user_id: 用户ID（可选，如果提供user_info则不需要）
            platform: 平台（可选，如果提供user_info则不需要）
            user_info: 用户信息对象（可选）
        Returns:
            Relationship: 关系对象
        """
        # 确定user_id和platform
        user_info = chat_stream.user_info
        platform = chat_stream.user_info.platform or "qq"
        if user_info is not None:
            user_id = user_info.user_id
            platform = user_info.platform or "qq"
        else:
            platform = platform or "qq"

        if user_id is None:
            raise ValueError("必须提供user_id或user_info")

        key = (user_id, platform)
        if key in self.relationships:
            return self.relationships[key]
        else:
            return 0

    async def load_relationship(self, data: dict) -> Relationship:
        """从数据库加载或创建新的关系对象"""
        # 确保data中有platform字段，如果没有则默认为'qq'
        if "platform" not in data:
            data["platform"] = "qq"

        rela = Relationship(data=data)
        rela.saved = True
        key = (rela.user_id, rela.platform)
        self.relationships[key] = rela
        return rela

    async def load_all_relationships(self):
        """加载所有关系对象"""
        all_relationships = db.relationships.find({})
        for data in all_relationships:
            await self.load_relationship(data)

    async def _start_relationship_manager(self):
        """每5分钟自动保存一次关系数据"""
        # 获取所有关系记录
        all_relationships = db.relationships.find({})
        # 依次加载每条记录
        for data in all_relationships:
            await self.load_relationship(data)
        logger.debug(f"[关系管理] 已加载 {len(self.relationships)} 条关系记录")

        while True:
            logger.debug("正在自动保存关系")
            await asyncio.sleep(300)  # 等待300秒(5分钟)
            await self._save_all_relationships()

    async def _save_all_relationships(self):
        """将所有关系数据保存到数据库"""
        # 保存所有关系数据
        for _, relationship in self.relationships.items():
            if not relationship.saved:
                relationship.saved = True
                await self.storage_relationship(relationship)

    async def storage_relationship(self, relationship: Relationship):
        """将关系记录存储到数据库中"""
        user_id = relationship.user_id
        platform = relationship.platform
        nickname = relationship.nickname
        relationship_value = relationship.relationship_value
        gender = relationship.gender
        age = relationship.age
        saved = relationship.saved

        db.relationships.update_one(
            {"user_id": user_id, "platform": platform},
            {
                "$set": {
                    "platform": platform,
                    "nickname": nickname,
                    "relationship_value": relationship_value,
                    "gender": gender,
                    "age": age,
                    "saved": saved,
                }
            },
            upsert=True,
        )

    def get_name(self, user_id: int = None, platform: str = None, user_info: UserInfo = None) -> str:
        """获取用户昵称
        Args:
            user_id: 用户ID（可选，如果提供user_info则不需要）
            platform: 平台（可选，如果提供user_info则不需要）
            user_info: 用户信息对象（可选）
        Returns:
            str: 用户昵称
        """
        # 确定user_id和platform
        if user_info is not None:
            user_id = user_info.user_id
            platform = user_info.platform or "qq"
        else:
            platform = platform or "qq"

        if user_id is None:
            raise ValueError("必须提供user_id或user_info")

        # 确保user_id是整数类型
        user_id = int(user_id)
        key = (user_id, platform)
        if key in self.relationships:
            return self.relationships[key].nickname
        elif user_info is not None:
            return user_info.user_nickname or user_info.user_cardname or "某人"
        else:
            return "某人"

    async def calculate_update_relationship_value(self, chat_stream: ChatStream, label: str, stance: str) -> None:
        """计算变更关系值
        新的关系值变更计算方式：
            将关系值限定在-1000到1000
            对于关系值的变更，期望：
                1.向两端逼近时会逐渐减缓
                2.关系越差，改善越难，关系越好，恶化越容易
                3.人维护关系的精力往往有限，所以当高关系值用户越多，对于中高关系值用户增长越慢
        """
        stancedict = {
            "支持": 0,
            "中立": 1,
            "反对": 2,
        }

        valuedict = {
            "开心": 1.5,
            "愤怒": -3.5,
            "悲伤": -1.5,
            "惊讶": 0.6,
            "害羞": 2.0,
            "平静": 0.3,
            "恐惧": -2,
            "厌恶": -2.5,
            "困惑": 0.5,
        }
        if self.get_relationship(chat_stream):
            old_value = self.get_relationship(chat_stream).relationship_value
        else:
            return

        if old_value > 1000:
            old_value = 1000
        elif old_value < -1000:
            old_value = -1000

        value = valuedict[label]
        if old_value >= 0:
            if valuedict[label] >= 0 and stancedict[stance] != 2:
                value = value * math.cos(math.pi * old_value / 2000)
                if old_value > 500:
                    high_value_count = 0
                    for _, relationship in self.relationships.items():
                        if relationship.relationship_value >= 700:
                            high_value_count += 1
                    if old_value >= 700:
                        value *= 3 / (high_value_count + 2)  # 排除自己
                    else:
                        value *= 3 / (high_value_count + 3)
            elif valuedict[label] < 0 and stancedict[stance] != 0:
                value = value * math.exp(old_value / 1000)
            else:
                value = 0
        elif old_value < 0:
            if valuedict[label] >= 0 and stancedict[stance] != 2:
                value = value * math.exp(old_value / 1000)
            elif valuedict[label] < 0 and stancedict[stance] != 0:
                value = value * math.cos(math.pi * old_value / 2000)
            else:
                value = 0

        level_num = self.calculate_level_num(old_value+value)
        relationship_level = ["厌恶", "冷漠", "一般", "友好", "喜欢", "暧昧"]
        logger.info(
            f"当前关系: {relationship_level[level_num]}, "
            f"关系值: {old_value:.2f}, "
            f"当前立场情感: {stance}-{label}, "
            f"变更: {value:+.5f}"
        )

        await self.update_relationship_value(chat_stream=chat_stream, relationship_value=value)

    def build_relationship_info(self, person) -> str:
        relationship_value = relationship_manager.get_relationship(person).relationship_value
        level_num = self.calculate_level_num(relationship_value)
        relationship_level = ["厌恶", "冷漠", "一般", "友好", "喜欢", "暧昧"]
        relation_prompt2_list = [
            "冷漠回应",
            "冷淡回复",
            "保持理性",
            "愿意回复",
            "积极回复",
            "无条件支持",
        ]
        if person.user_info.user_cardname:
            return (
                f"你对昵称为'[({person.user_info.user_id}){person.user_info.user_nickname}]{person.user_info.user_cardname}'的用户的态度为{relationship_level[level_num]}，"
                f"回复态度为{relation_prompt2_list[level_num]}，关系等级为{level_num}。"
            )
        else:
            return (
                f"你对昵称为'({person.user_info.user_id}){person.user_info.user_nickname}'的用户的态度为{relationship_level[level_num]}，"
                f"回复态度为{relation_prompt2_list[level_num]}，关系等级为{level_num}。"
            )
        
    def calculate_level_num(self, relationship_value) -> int:
        """关系等级计算"""
        if -1000 <= relationship_value < -227:
            level_num = 0
        elif -227 <= relationship_value < -73:
            level_num = 1
        elif -73 <= relationship_value < 227:
            level_num = 2
        elif 227 <= relationship_value < 587:
            level_num = 3
        elif 587 <= relationship_value < 900:
            level_num = 4
        elif 900 <= relationship_value <= 1000:
            level_num = 5
        else:
            level_num = 5 if relationship_value > 1000 else 0
        return level_num


relationship_manager = RelationshipManager()<|MERGE_RESOLUTION|>--- conflicted
+++ resolved
@@ -128,22 +128,12 @@
                             else:
                                 relationship.relationship_value = float(relationship.relationship_value)
                             logger.info(
-<<<<<<< HEAD
                                 f"[关系管理] 用户 {user_id}({platform}) 的关系值已转换为double类型: {relationship.relationship_value}"
-                            )
-                        except (ValueError, TypeError):
-                            # 如果不能解析/强转则将relationship.relationship_value设置为double类型的0
-                            relationship.relationship_value = 0.0
-                            logger.warning(
-                                f"[关系管理] 用户 {user_id}({platform}) 的关系值无法转换为double类型，已设置为0"
-                            )
-=======
-                                f"[关系管理] 用户 {user_id}({platform}) 的关系值已转换为double类型: {relationship.relationship_value}")  # noqa: E501
+                            )  # noqa: E501
                         except (ValueError, TypeError):
                             # 如果不能解析/强转则将relationship.relationship_value设置为double类型的0
                             relationship.relationship_value = 0.0
                             logger.warning(f"[关系管理] 用户 {user_id}({platform}) 的无法转换为double类型，已设置为0")
->>>>>>> 94a55469
                     relationship.relationship_value += value
             await self.storage_relationship(relationship)
             relationship.saved = True
@@ -337,7 +327,7 @@
             else:
                 value = 0
 
-        level_num = self.calculate_level_num(old_value+value)
+        level_num = self.calculate_level_num(old_value + value)
         relationship_level = ["厌恶", "冷漠", "一般", "友好", "喜欢", "暧昧"]
         logger.info(
             f"当前关系: {relationship_level[level_num]}, "
@@ -370,7 +360,7 @@
                 f"你对昵称为'({person.user_info.user_id}){person.user_info.user_nickname}'的用户的态度为{relationship_level[level_num]}，"
                 f"回复态度为{relation_prompt2_list[level_num]}，关系等级为{level_num}。"
             )
-        
+
     def calculate_level_num(self, relationship_value) -> int:
         """关系等级计算"""
         if -1000 <= relationship_value < -227:
