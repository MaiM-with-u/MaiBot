--- conflicted
+++ resolved
@@ -18,11 +18,8 @@
 from .message_sender import message_manager, message_sender
 from .storage import MessageStorage
 from src.common.logger import get_module_logger
-<<<<<<< HEAD
-=======
 from src.think_flow_demo.outer_world import outer_world
 from src.think_flow_demo.heartflow import subheartflow_manager
->>>>>>> 2ac4db5f
 
 logger = get_module_logger("chat_init")
 
@@ -49,8 +46,6 @@
 scheduler = require("nonebot_plugin_apscheduler").scheduler
 
 
-<<<<<<< HEAD
-=======
 async def start_think_flow():
     """启动外部世界"""
     try:
@@ -65,7 +60,6 @@
         raise
 
 
->>>>>>> 2ac4db5f
 @driver.on_startup
 async def start_background_tasks():
     """启动后台任务"""
@@ -78,14 +72,11 @@
     mood_manager.start_mood_update(update_interval=global_config.mood_update_interval)
     logger.success("情绪管理器启动成功")
 
-<<<<<<< HEAD
-=======
     # 启动大脑和外部世界
     if global_config.enable_think_flow:
         logger.success("启动测试功能：心流系统")
         await start_think_flow()
 
->>>>>>> 2ac4db5f
     # 只启动表情包管理任务
     asyncio.create_task(emoji_manager.start_periodic_check())
     await bot_schedule.initialize()
