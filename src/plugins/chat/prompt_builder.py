--- conflicted
+++ resolved
@@ -143,31 +143,19 @@
         else:
             prompt_in_group=f"你正在{chat_stream.platform}上和{sender_name}私聊"
         if personality_choice < probability_1:  # 第一种人格
-<<<<<<< HEAD
+
             prompt_personality += f'''{personality[0]}, 你正在浏览qq群,{promt_info_prompt},
-            现在请你给出日常且口语化的回复，平淡一些，尽量简短一些。{keywords_reaction_prompt}
-            请注意把握群里的聊天内容，不要刻意突出自身学科背景，不要回复的太有条理，可以有个性。'''
-        elif personality_choice < probability_1 + probability_2:  # 第二种人格
-            prompt_personality += f'''{personality[1]}, 你正在浏览qq群，{promt_info_prompt},
-            现在请你给出日常且口语化的回复，请表现你自己的见解，不要一昧迎合，尽量简短一些。{keywords_reaction_prompt}
-            请你表达自己的见解和观点。可以有个性。'''
-        else:  # 第三种人格
-            prompt_personality += f'''{personality[2]}, 你正在浏览qq群，{promt_info_prompt},
-            现在请你给出日常且口语化的回复，请表现你自己的见解，不要一昧迎合，尽量简短一些。{keywords_reaction_prompt}
-            请你表达自己的见解和观点。可以有个性。'''
-=======
-            prompt_personality = f'''{activate_prompt}你的网名叫{global_config.BOT_NICKNAME}，{personality[0]}, 你正在浏览qq群,{promt_info_prompt},
             现在请你给出日常且口语化的回复。{keywords_reaction_prompt}
             请注意把握群里的聊天内容，回复可以有个性。'''
         elif personality_choice < probability_1 + probability_2:  # 第二种人格
-            prompt_personality = f'''{activate_prompt}你的网名叫{global_config.BOT_NICKNAME}，{personality[1]}, 你正在浏览qq群，{promt_info_prompt},
+            prompt_personality += f'''{personality[1]}, 你正在浏览qq群，{promt_info_prompt},
             现在请你给出日常且口语化的回复。{keywords_reaction_prompt}
             请注意把握群里的聊天内容，回复可以有个性。'''
         else:  # 第三种人格
-            prompt_personality = f'''{activate_prompt}你的网名叫{global_config.BOT_NICKNAME}，{personality[2]}, 你正在浏览qq群，{promt_info_prompt},
+            prompt_personality += f'''{personality[2]}, 你正在浏览qq群，{promt_info_prompt},
             现在请你给出日常且口语化的回复。{keywords_reaction_prompt}
             请注意把握群里的聊天内容，回复可以有个性。'''
->>>>>>> 5d1915ca
+
 
         # 中文高手(新加的好玩功能)
         prompt_ger = ''
