--- conflicted
+++ resolved
@@ -1,11 +1,9 @@
 import re
 import time
 from random import random
-<<<<<<< HEAD
-=======
+
 import asyncio
 
->>>>>>> 5d1915ca
 from loguru import logger
 from nonebot.adapters.onebot.v11 import (
     Bot,
@@ -154,10 +152,16 @@
         logger.debug(f"对{message.processed_plain_text}的激活度:{interested_rate}")
         # logger.info(f"\033[1;32m[主题识别]\033[0m 使用{global_config.topic_extract}主题: {topic}")
 
-<<<<<<< HEAD
+
         await self.storage.store_message(message, chat, topic[0] if topic else None)
 
         is_mentioned = is_mentioned_bot_in_message(message)
+    
+        if is_mentioned:
+            #如果被@等待下文10秒
+            await asyncio.sleep(10)
+            logger.info(f"被@，等待下文")
+            
         reply_probability = await willing_manager.change_reply_willing_received(
             chat_stream=chat,
             topic=topic[0] if topic else None,
@@ -165,25 +169,8 @@
             config=global_config,
             is_emoji=message.is_emoji,
             interested_rate=interested_rate,
-=======
-        await self.storage.store_message(message, topic[0] if topic else None)
-
-        is_mentioned = is_mentioned_bot_in_txt(message.processed_plain_text)
-
-        if is_mentioned:
-            #如果被@等待下文10秒
-            await asyncio.sleep(10)
-            logger.info(f"被@，等待下文")
-
-        reply_probability = willing_manager.change_reply_willing_received(
-            event.group_id,
-            topic[0] if topic else None,
-            is_mentioned,
-            global_config,
-            event.user_id,
-            message.is_emoji,
-            interested_rate
->>>>>>> 5d1915ca
+
+
         )
         current_willing = willing_manager.get_willing(chat_stream=chat)
 
