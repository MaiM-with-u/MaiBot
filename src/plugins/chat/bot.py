import re
import time
from random import random
from nonebot.adapters.onebot.v11 import (
    Bot,
    MessageEvent,
    PrivateMessageEvent,
    GroupMessageEvent,
    NoticeEvent,
    PokeNotifyEvent,
    GroupRecallNoticeEvent,
    FriendRecallNoticeEvent,
)

from ..memory_system.memory import hippocampus
from ..moods.moods import MoodManager  # 导入情绪管理器
from .config import global_config
from .emoji_manager import emoji_manager  # 导入表情包管理器
from .llm_generator import ResponseGenerator
from .message import MessageSending, MessageRecv, MessageThinking, MessageSet
from .message_cq import (
    MessageRecvCQ,
)
from .chat_stream import chat_manager

from .message_sender import message_manager  # 导入新的消息管理器
from .relationship_manager import relationship_manager
from .storage import MessageStorage
from .utils import is_mentioned_bot_in_message
from .utils_image import image_path_to_base64
from .utils_user import get_user_nickname, get_user_cardname
from ..willing.willing_manager import willing_manager  # 导入意愿管理器
from .message_base import UserInfo, GroupInfo, Seg

from src.common.logger import get_module_logger, CHAT_STYLE_CONFIG, LogConfig

# 定义日志配置
chat_config = LogConfig(
    # 使用消息发送专用样式
    console_format=CHAT_STYLE_CONFIG["console_format"],
    file_format=CHAT_STYLE_CONFIG["file_format"],
)

# 配置主程序日志格式
logger = get_module_logger("chat_bot", config=chat_config)


class ChatBot:
    def __init__(self):
        self.storage = MessageStorage()
        self.gpt = ResponseGenerator()
        self.bot = None  # bot 实例引用
        self._started = False
        self.mood_manager = MoodManager.get_instance()  # 获取情绪管理器单例
        self.mood_manager.start_mood_update()  # 启动情绪更新

    async def _ensure_started(self):
        """确保所有任务已启动"""
        if not self._started:
            self._started = True

    async def message_process(self, message_cq: MessageRecvCQ) -> None:
        """处理转化后的统一格式消息
        1. 过滤消息
        2. 记忆激活
        3. 意愿激活
        4. 生成回复并发送
        5. 更新关系
        6. 更新情绪
        """
        await message_cq.initialize()
        message_json = message_cq.to_dict()
        # 哦我嘞个json

        # 进入maimbot
        message = MessageRecv(message_json)
        groupinfo = message.message_info.group_info
        userinfo = message.message_info.user_info
        messageinfo = message.message_info

        # 消息过滤，涉及到config有待更新

        # 创建聊天流
        chat = await chat_manager.get_or_create_stream(
            platform=messageinfo.platform,
            user_info=userinfo,
            group_info=groupinfo,  # 我嘞个gourp_info
        )
        message.update_chat_stream(chat)
<<<<<<< HEAD
=======
        
        
        #创建 心流 观察
        if global_config.enable_think_flow:
            await outer_world.check_and_add_new_observe()
            subheartflow_manager.create_subheartflow(chat.stream_id)
        
        
>>>>>>> 2ac4db5f
        await relationship_manager.update_relationship(
            chat_stream=chat,
        )
        await relationship_manager.update_relationship_value(chat_stream=chat, relationship_value=0)

        await message.process()

        # 过滤词
        for word in global_config.ban_words:
            if word in message.processed_plain_text:
                logger.info(
                    f"[{chat.group_info.group_name if chat.group_info else '私聊'}]"
                    f"{userinfo.user_nickname}:{message.processed_plain_text}"
                )
                logger.info(f"[过滤词识别]消息中含有{word}，filtered")
                return

        # 正则表达式过滤
        for pattern in global_config.ban_msgs_regex:
            if re.search(pattern, message.raw_message):
                logger.info(
                    f"[{chat.group_info.group_name if chat.group_info else '私聊'}]"
                    f"{userinfo.user_nickname}:{message.raw_message}"
                )
                logger.info(f"[正则表达式过滤]消息匹配到{pattern}，filtered")
                return

        current_time = time.strftime("%Y-%m-%d %H:%M:%S", time.localtime(messageinfo.time))

        # 根据话题计算激活度
        topic = ""
        interested_rate = await hippocampus.memory_activate_value(message.processed_plain_text) / 100
        logger.debug(f"对{message.processed_plain_text}的激活度:{interested_rate}")
        # logger.info(f"\033[1;32m[主题识别]\033[0m 使用{global_config.topic_extract}主题: {topic}")

        await self.storage.store_message(message, chat, topic[0] if topic else None)

        is_mentioned = is_mentioned_bot_in_message(message)
        reply_probability = await willing_manager.change_reply_willing_received(
            chat_stream=chat,
            is_mentioned_bot=is_mentioned,
            config=global_config,
            is_emoji=message.is_emoji,
            interested_rate=interested_rate,
            sender_id=str(message.message_info.user_info.user_id),
        )
<<<<<<< HEAD
        current_willing = willing_manager.get_willing(chat_stream=chat)
=======
        
        if global_config.enable_think_flow:
            current_willing_old = willing_manager.get_willing(chat_stream=chat)
            current_willing_new = (subheartflow_manager.get_subheartflow(chat.stream_id).current_state.willing-5)/4
            print(f"旧回复意愿：{current_willing_old}，新回复意愿：{current_willing_new}")
            current_willing = (current_willing_old + current_willing_new) / 2
        else:
            current_willing = willing_manager.get_willing(chat_stream=chat)
>>>>>>> 2ac4db5f

        logger.info(
            f"[{current_time}][{chat.group_info.group_name if chat.group_info else '私聊'}]"
            f"{chat.user_info.user_nickname}:"
            f"{message.processed_plain_text}[回复意愿:{current_willing:.2f}][概率:{reply_probability * 100:.1f}%]"
        )

        response = None
        # 开始组织语言
        if random() < reply_probability:
            bot_user_info = UserInfo(
                user_id=global_config.BOT_QQ,
                user_nickname=global_config.BOT_NICKNAME,
                platform=messageinfo.platform,
            )
            # 开始思考的时间点
            thinking_time_point = round(time.time(), 2)
            # logger.debug(f"开始思考的时间点: {thinking_time_point}")
            think_id = "mt" + str(thinking_time_point)
            thinking_message = MessageThinking(
                message_id=think_id,
                chat_stream=chat,
                bot_user_info=bot_user_info,
                reply=message,
                thinking_start_time=thinking_time_point,
            )

            message_manager.add_message(thinking_message)

            willing_manager.change_reply_willing_sent(chat)

            response, raw_content = await self.gpt.generate_response(message)
        else:
            # 决定不回复时，也更新回复意愿
            willing_manager.change_reply_willing_not_sent(chat)

        # print(f"response: {response}")
        if response:
<<<<<<< HEAD
=======
            stream_id = message.chat_stream.stream_id
            
            if global_config.enable_think_flow:
                chat_talking_prompt = ""
                if stream_id:
                    chat_talking_prompt = get_recent_group_detailed_plain_text(
                        stream_id, limit=global_config.MAX_CONTEXT_SIZE, combine=True
                    )
                await subheartflow_manager.get_subheartflow(stream_id).do_after_reply(response,chat_talking_prompt)
            
            
>>>>>>> 2ac4db5f
            # print(f"有response: {response}")
            container = message_manager.get_container(chat.stream_id)
            thinking_message = None
            # 找到message,删除
            # print(f"开始找思考消息")
            for msg in container.messages:
                if isinstance(msg, MessageThinking) and msg.message_info.message_id == think_id:
                    # print(f"找到思考消息: {msg}")
                    thinking_message = msg
                    container.messages.remove(msg)
                    break

            # 如果找不到思考消息，直接返回
            if not thinking_message:
                logger.warning("未找到对应的思考消息，可能已超时被移除")
                return

            # 记录开始思考的时间，避免从思考到回复的时间太久
            thinking_start_time = thinking_message.thinking_start_time
            message_set = MessageSet(chat, think_id)
            # 计算打字时间，1是为了模拟打字，2是避免多条回复乱序
            # accu_typing_time = 0

            mark_head = False
            for msg in response:
                # print(f"\033[1;32m[回复内容]\033[0m {msg}")
                # 通过时间改变时间戳
                # typing_time = calculate_typing_time(msg)
                # logger.debug(f"typing_time: {typing_time}")
                # accu_typing_time += typing_time
                # timepoint = thinking_time_point + accu_typing_time
                message_segment = Seg(type="text", data=msg)
                # logger.debug(f"message_segment: {message_segment}")
                bot_message = MessageSending(
                    message_id=think_id,
                    chat_stream=chat,
                    bot_user_info=bot_user_info,
                    sender_info=userinfo,
                    message_segment=message_segment,
                    reply=message,
                    is_head=not mark_head,
                    is_emoji=False,
                    thinking_start_time=thinking_start_time,
                )
                if not mark_head:
                    mark_head = True
                message_set.add_message(bot_message)
                if len(str(bot_message)) < 1000:
                    logger.debug(f"bot_message: {bot_message}")
                    logger.debug(f"添加消息到message_set: {bot_message}")
                else:
                    logger.debug(f"bot_message: {str(bot_message)[:1000]}...{str(bot_message)[-10:]}")
                    logger.debug(f"添加消息到message_set: {str(bot_message)[:1000]}...{str(bot_message)[-10:]}")
            # message_set 可以直接加入 message_manager
            # print(f"\033[1;32m[回复]\033[0m 将回复载入发送容器")

            logger.debug("添加message_set到message_manager")

            message_manager.add_message(message_set)

            bot_response_time = thinking_time_point

            if random() < global_config.emoji_chance:
                emoji_raw = await emoji_manager.get_emoji_for_text(response)

                # 检查是否 <没有找到> emoji
                if emoji_raw != None:
                    emoji_path, description = emoji_raw

                    emoji_cq = image_path_to_base64(emoji_path)

                    if random() < 0.5:
                        bot_response_time = thinking_time_point - 1
                    else:
                        bot_response_time = bot_response_time + 1

                    message_segment = Seg(type="emoji", data=emoji_cq)
                    bot_message = MessageSending(
                        message_id=think_id,
                        chat_stream=chat,
                        bot_user_info=bot_user_info,
                        sender_info=userinfo,
                        message_segment=message_segment,
                        reply=message,
                        is_head=False,
                        is_emoji=True,
                    )
                    message_manager.add_message(bot_message)

            # 获取立场和情感标签，更新关系值
            stance, emotion = await self.gpt._get_emotion_tags(raw_content, message.processed_plain_text)
            logger.debug(f"为 '{response}' 立场为：{stance} 获取到的情感标签为：{emotion}")
            await relationship_manager.calculate_update_relationship_value(
                chat_stream=chat, label=emotion, stance=stance
            )

            # 使用情绪管理器更新情绪
            self.mood_manager.update_mood_from_emotion(emotion[0], global_config.mood_intensity_factor)

            # willing_manager.change_reply_willing_after_sent(
            #     chat_stream=chat
            # )

    async def handle_notice(self, event: NoticeEvent, bot: Bot) -> None:
        """处理收到的通知"""
        if isinstance(event, PokeNotifyEvent):
            # 戳一戳 通知
            # 不处理其他人的戳戳
            if not event.is_tome():
                return

            # 用户屏蔽,不区分私聊/群聊
            if event.user_id in global_config.ban_user_id:
                return

            # 白名单模式
            if event.group_id:
                if event.group_id not in global_config.talk_allowed_groups:
                    return

            raw_message = f"[戳了戳]{global_config.BOT_NICKNAME}"  # 默认类型
            if info := event.model_extra["raw_info"]:
                poke_type = info[2].get("txt", "戳了戳")  # 戳戳类型，例如“拍一拍”、“揉一揉”、“捏一捏”
                custom_poke_message = info[4].get("txt", "")  # 自定义戳戳消息，若不存在会为空字符串
                raw_message = f"[{poke_type}]{global_config.BOT_NICKNAME}{custom_poke_message}"

                raw_message += "（这是一个类似摸摸头的友善行为，而不是恶意行为，请不要作出攻击发言）"

            user_info = UserInfo(
                user_id=event.user_id,
                user_nickname=(await bot.get_stranger_info(user_id=event.user_id, no_cache=True))["nickname"],
                user_cardname=None,
                platform="qq",
            )

            if event.group_id:
                group_info = GroupInfo(group_id=event.group_id, group_name=None, platform="qq")
            else:
                group_info = None

            message_cq = MessageRecvCQ(
                message_id=0,
                user_info=user_info,
                raw_message=str(raw_message),
                group_info=group_info,
                reply_message=None,
                platform="qq",
            )

            await self.message_process(message_cq)

        elif isinstance(event, GroupRecallNoticeEvent) or isinstance(event, FriendRecallNoticeEvent):
            user_info = UserInfo(
                user_id=event.user_id,
                user_nickname=get_user_nickname(event.user_id) or None,
                user_cardname=get_user_cardname(event.user_id) or None,
                platform="qq",
            )

            if isinstance(event, GroupRecallNoticeEvent):
                group_info = GroupInfo(group_id=event.group_id, group_name=None, platform="qq")
            else:
                group_info = None

            chat = await chat_manager.get_or_create_stream(
                platform=user_info.platform, user_info=user_info, group_info=group_info
            )

            await self.storage.store_recalled_message(event.message_id, time.time(), chat)

    async def handle_message(self, event: MessageEvent, bot: Bot) -> None:
        """处理收到的消息"""

        self.bot = bot  # 更新 bot 实例

        # 用户屏蔽,不区分私聊/群聊
        if event.user_id in global_config.ban_user_id:
            return

        if (
            event.reply
            and hasattr(event.reply, "sender")
            and hasattr(event.reply.sender, "user_id")
            and event.reply.sender.user_id in global_config.ban_user_id
        ):
            logger.debug(f"跳过处理回复来自被ban用户 {event.reply.sender.user_id} 的消息")
            return
        # 处理私聊消息
        if isinstance(event, PrivateMessageEvent):
            if not global_config.enable_friend_chat:  # 私聊过滤
                return
            else:
                try:
                    user_info = UserInfo(
                        user_id=event.user_id,
                        user_nickname=(await bot.get_stranger_info(user_id=event.user_id, no_cache=True))["nickname"],
                        user_cardname=None,
                        platform="qq",
                    )
                except Exception as e:
                    logger.error(f"获取陌生人信息失败: {e}")
                    return
                logger.debug(user_info)

                # group_info = GroupInfo(group_id=0, group_name="私聊", platform="qq")
                group_info = None

        # 处理群聊消息
        else:
            # 白名单设定由nontbot侧完成
            if event.group_id:
                if event.group_id not in global_config.talk_allowed_groups:
                    return

            user_info = UserInfo(
                user_id=event.user_id,
                user_nickname=event.sender.nickname,
                user_cardname=event.sender.card or None,
                platform="qq",
            )

            group_info = GroupInfo(group_id=event.group_id, group_name=None, platform="qq")

        # group_info = await bot.get_group_info(group_id=event.group_id)
        # sender_info = await bot.get_group_member_info(group_id=event.group_id, user_id=event.user_id, no_cache=True)

        message_cq = MessageRecvCQ(
            message_id=event.message_id,
            user_info=user_info,
            raw_message=str(event.original_message),
            group_info=group_info,
            reply_message=event.reply,
            platform="qq",
        )

        await self.message_process(message_cq)

    async def handle_forward_message(self, event: MessageEvent, bot: Bot) -> None:
        """专用于处理合并转发的消息处理器"""

        # 用户屏蔽,不区分私聊/群聊
        if event.user_id in global_config.ban_user_id:
            return

        if isinstance(event, GroupMessageEvent):
            if event.group_id:
                if event.group_id not in global_config.talk_allowed_groups:
                    return

        # 获取合并转发消息的详细信息
        forward_info = await bot.get_forward_msg(message_id=event.message_id)
        messages = forward_info["messages"]

        # 构建合并转发消息的文本表示
        processed_messages = []
        for node in messages:
            # 提取发送者昵称
            nickname = node["sender"].get("nickname", "未知用户")

            # 递归处理消息内容
            message_content = await self.process_message_segments(node["message"], layer=0)

            # 拼接为【昵称】+ 内容
            processed_messages.append(f"【{nickname}】{message_content}")

        # 组合所有消息
        combined_message = "\n".join(processed_messages)
        combined_message = f"合并转发消息内容：\n{combined_message}"

        # 构建用户信息（使用转发消息的发送者）
        user_info = UserInfo(
            user_id=event.user_id,
            user_nickname=event.sender.nickname,
            user_cardname=event.sender.card if hasattr(event.sender, "card") else None,
            platform="qq",
        )

        # 构建群聊信息（如果是群聊）
        group_info = None
        if isinstance(event, GroupMessageEvent):
            group_info = GroupInfo(group_id=event.group_id, group_name=None, platform="qq")

        # 创建消息对象
        message_cq = MessageRecvCQ(
            message_id=event.message_id,
            user_info=user_info,
            raw_message=combined_message,
            group_info=group_info,
            reply_message=event.reply,
            platform="qq",
        )

        # 进入标准消息处理流程
        await self.message_process(message_cq)

    async def process_message_segments(self, segments: list, layer: int) -> str:
        """递归处理消息段"""
        parts = []
        for seg in segments:
            part = await self.process_segment(seg, layer + 1)
            parts.append(part)
        return "".join(parts)

    async def process_segment(self, seg: dict, layer: int) -> str:
        """处理单个消息段"""
        seg_type = seg["type"]
        if layer > 3:
            # 防止有那种100层转发消息炸飞麦麦
            return "【转发消息】"
        if seg_type == "text":
            return seg["data"]["text"]
        elif seg_type == "image":
            return "[图片]"
        elif seg_type == "face":
            return "[表情]"
        elif seg_type == "at":
            return f"@{seg['data'].get('qq', '未知用户')}"
        elif seg_type == "forward":
            # 递归处理嵌套的合并转发消息
            nested_nodes = seg["data"].get("content", [])
            nested_messages = []
            nested_messages.append("合并转发消息内容：")
            for node in nested_nodes:
                nickname = node["sender"].get("nickname", "未知用户")
                content = await self.process_message_segments(node["message"], layer=layer)
                # nested_messages.append('-' * layer)
                nested_messages.append(f"{'--' * layer}【{nickname}】{content}")
            # nested_messages.append(f"{'--' * layer}合并转发第【{layer}】层结束")
            return "\n".join(nested_messages)
        else:
            return f"[{seg_type}]"


# 创建全局ChatBot实例
chat_bot = ChatBot()<|MERGE_RESOLUTION|>--- conflicted
+++ resolved
@@ -87,8 +87,6 @@
             group_info=groupinfo,  # 我嘞个gourp_info
         )
         message.update_chat_stream(chat)
-<<<<<<< HEAD
-=======
         
         
         #创建 心流 观察
@@ -97,7 +95,6 @@
             subheartflow_manager.create_subheartflow(chat.stream_id)
         
         
->>>>>>> 2ac4db5f
         await relationship_manager.update_relationship(
             chat_stream=chat,
         )
@@ -144,9 +141,6 @@
             interested_rate=interested_rate,
             sender_id=str(message.message_info.user_info.user_id),
         )
-<<<<<<< HEAD
-        current_willing = willing_manager.get_willing(chat_stream=chat)
-=======
         
         if global_config.enable_think_flow:
             current_willing_old = willing_manager.get_willing(chat_stream=chat)
@@ -155,7 +149,6 @@
             current_willing = (current_willing_old + current_willing_new) / 2
         else:
             current_willing = willing_manager.get_willing(chat_stream=chat)
->>>>>>> 2ac4db5f
 
         logger.info(
             f"[{current_time}][{chat.group_info.group_name if chat.group_info else '私聊'}]"
@@ -194,8 +187,6 @@
 
         # print(f"response: {response}")
         if response:
-<<<<<<< HEAD
-=======
             stream_id = message.chat_stream.stream_id
             
             if global_config.enable_think_flow:
@@ -207,7 +198,6 @@
                 await subheartflow_manager.get_subheartflow(stream_id).do_after_reply(response,chat_talking_prompt)
             
             
->>>>>>> 2ac4db5f
             # print(f"有response: {response}")
             container = message_manager.get_container(chat.stream_id)
             thinking_message = None
