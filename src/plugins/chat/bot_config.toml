[database]
host = "127.0.0.1"
port = 27017
name = "MegBot"

[bot]
qq = 1

[message]
min_text_length = 2
max_context_size = 15
emoji_chance = 0.2

[emoji]
check_interval = 120
register_interval = 10

[response]
model_r1_probability = 0.2


[groups]
read_allowed = [
<<<<<<< HEAD
    1030993430, #bot_test_group_1
    # 1015816696, #m43white
    739044565, #my_group
    192194125, #ms
    591693379, #bot_test_group_2
    179648561, #nkyy
    764408046, #daily_news
    435591861, #m43black
    851345375, #hjy群
    708847644, #rotate_cmy
    534940728, #bh_llh_HYY
    # 549292720, #mrfz
    # 231561425, #粉丝群
    975992476,
    1140700103,
    752426484,#nd1
    115843978,#nd2
    # 168718420 #bh
    # 912378791
]

talk_allowed = [
    1030993430, #bot_test_group_1
    # 1015816696, #m43white
    739044565, #my_group
    192194125, #ms
    591693379, #bot_test_group_2
    179648561, #nkyy
    764408046, #daily_news
    #435591861, #m43black
    851345375, #hjy群
    708847644, #rotate_cmy
    534940728,  #bh_llh_HYY
    # 231561425, #粉丝群
    975992476,
    1140700103,
    # 168718420#bh
    # 752426484,#nd1
    # 115843978,#nd2
    # 912378791
]

talk_frequency_down = [
    549292720, #mrfz
    435591861, #m43black
    # 231561425,
    # 975992476,
    1140700103,
    # 534940728
    # 752426484,#nd1
    # 115843978,#nd2
=======
    1
]

talk_allowed = [
    1
]

talk_frequency_down = [
    1
>>>>>>> 884e6406
]<|MERGE_RESOLUTION|>--- conflicted
+++ resolved
@@ -21,67 +21,21 @@
 
 [groups]
 read_allowed = [
-<<<<<<< HEAD
-    1030993430, #bot_test_group_1
-    # 1015816696, #m43white
-    739044565, #my_group
-    192194125, #ms
-    591693379, #bot_test_group_2
-    179648561, #nkyy
-    764408046, #daily_news
-    435591861, #m43black
-    851345375, #hjy群
-    708847644, #rotate_cmy
-    534940728, #bh_llh_HYY
-    # 549292720, #mrfz
-    # 231561425, #粉丝群
-    975992476,
-    1140700103,
-    752426484,#nd1
-    115843978,#nd2
-    # 168718420 #bh
-    # 912378791
+
 ]
 
 talk_allowed = [
-    1030993430, #bot_test_group_1
-    # 1015816696, #m43white
-    739044565, #my_group
-    192194125, #ms
-    591693379, #bot_test_group_2
-    179648561, #nkyy
-    764408046, #daily_news
-    #435591861, #m43black
-    851345375, #hjy群
-    708847644, #rotate_cmy
-    534940728,  #bh_llh_HYY
-    # 231561425, #粉丝群
-    975992476,
-    1140700103,
-    # 168718420#bh
-    # 752426484,#nd1
-    # 115843978,#nd2
-    # 912378791
+
 ]
 
 talk_frequency_down = [
-    549292720, #mrfz
-    435591861, #m43black
-    # 231561425,
-    # 975992476,
-    1140700103,
-    # 534940728
-    # 752426484,#nd1
-    # 115843978,#nd2
-=======
-    1
+
 ]
 
 talk_allowed = [
-    1
+
 ]
 
 talk_frequency_down = [
-    1
->>>>>>> 884e6406
+
 ]