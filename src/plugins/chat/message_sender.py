--- conflicted
+++ resolved
@@ -59,14 +59,11 @@
                     logger.warning(f"消息“{message.processed_plain_text}”已被撤回，不发送")
                     break
             if not is_recalled:
-<<<<<<< HEAD
-=======
                 
                 typing_time = calculate_typing_time(message.processed_plain_text)
                 logger.info(f"麦麦正在打字，预计需要{typing_time}秒")
                 await asyncio.sleep(typing_time)
                 
->>>>>>> 0edd26fd
                 message_json = message.to_dict()
                 message_send = MessageSendCQ(data=message_json)
                 message_preview = truncate_message(message.processed_plain_text)
