--- conflicted
+++ resolved
@@ -294,20 +294,10 @@
                 logger.warning(f"Invalid person_id format for prompt building: {person_id}")
                 person_name = None
         else:
-<<<<<<< HEAD
-            platform, user_id, _ = person # 解包元组
-            person_id = person_info_manager.get_person_id(platform, user_id)
-            person_name = await self.get_person_name(platform, user_id)
-
-        if not person_name:
-            person_name = f"用户({person_id})" # 回退显示 ID
-
-=======
             # print(f"person: {person}")
             person_id = person_info_manager.get_person_id(person[0], person[1])
         person_name = await person_info_manager.get_value(person_id, "person_name")
         # print(f"person_name: {person_name}")
->>>>>>> c94ef758
         relationship_value = await person_info_manager.get_value(person_id, "relationship_value")
         relationship_value = self.ensure_float(relationship_value, person_id) # 确保是 float
         level_num = self.calculate_level_num(relationship_value)
