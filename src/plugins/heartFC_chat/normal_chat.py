import asyncio
import statistics  # 导入 statistics 模块
import time
import traceback
from random import random
from typing import List, Optional  # 导入 Optional

from maim_message import UserInfo, Seg

from src.common.logger_manager import get_logger
from src.heart_flow.utils_chat import get_chat_type_and_target_info
from src.manager.mood_manager import mood_manager
from src.plugins.chat.chat_stream import ChatStream, chat_manager
from src.plugins.person_info.relationship_manager import relationship_manager
from src.plugins.respon_info_catcher.info_catcher import info_catcher_manager
from src.plugins.utils.timer_calculator import Timer
<<<<<<< HEAD
from src.heart_flow.utils_chat import get_chat_type_and_target_info
from src.plugins.group_nickname.nickname_manager import nickname_manager

=======
from .normal_chat_generator import NormalChatGenerator
from ..chat.message import MessageSending, MessageRecv, MessageThinking, MessageSet
from ..chat.message_sender import message_manager
from ..chat.utils_image import image_path_to_base64
from ..emoji_system.emoji_manager import emoji_manager
from ..willing.willing_manager import willing_manager
from ...config.config import global_config
>>>>>>> e78744ab

logger = get_logger("chat")


class NormalChat:
    def __init__(self, chat_stream: ChatStream, interest_dict: dict = None):
        """初始化 NormalChat 实例。只进行同步操作。"""

        # Basic info from chat_stream (sync)
        self.chat_stream = chat_stream
        self.stream_id = chat_stream.stream_id
        # Get initial stream name, might be updated in initialize
        self.stream_name = chat_manager.get_stream_name(self.stream_id) or self.stream_id

        # Interest dict
        self.interest_dict = interest_dict

        # --- Initialize attributes (defaults) ---
        self.is_group_chat: bool = False
        self.chat_target_info: Optional[dict] = None
        # --- End Initialization ---

        # Other sync initializations
        self.gpt = NormalChatGenerator()
        self.mood_manager = mood_manager
        self.start_time = time.time()
        self.last_speak_time = 0
        self._chat_task: Optional[asyncio.Task] = None
        self._initialized = False  # Track initialization status

        # logger.info(f"[{self.stream_name}] NormalChat 实例 __init__ 完成 (同步部分)。")
        # Avoid logging here as stream_name might not be final

    async def initialize(self):
        """异步初始化，获取聊天类型和目标信息。"""
        if self._initialized:
            return

        # --- Use utility function to determine chat type and fetch info ---
        self.is_group_chat, self.chat_target_info = await get_chat_type_and_target_info(self.stream_id)
        # Update stream_name again after potential async call in util func
        self.stream_name = chat_manager.get_stream_name(self.stream_id) or self.stream_id
        # --- End using utility function ---
        self._initialized = True
        logger.info(f"[{self.stream_name}] NormalChat 实例 initialize 完成 (异步部分)。")

    # 改为实例方法
    async def _create_thinking_message(self, message: MessageRecv, timestamp: Optional[float] = None) -> str:
        """创建思考消息"""
        messageinfo = message.message_info

        bot_user_info = UserInfo(
            user_id=global_config.BOT_QQ,
            user_nickname=global_config.BOT_NICKNAME,
            platform=messageinfo.platform,
        )

        thinking_time_point = round(time.time(), 2)
        thinking_id = "mt" + str(thinking_time_point)
        thinking_message = MessageThinking(
            message_id=thinking_id,
            chat_stream=self.chat_stream,
            bot_user_info=bot_user_info,
            reply=message,
            thinking_start_time=thinking_time_point,
            timestamp=timestamp if timestamp is not None else None,
        )

        await message_manager.add_message(thinking_message)
        return thinking_id

    # 改为实例方法
    async def _add_messages_to_manager(
        self, message: MessageRecv, response_set: List[str], thinking_id
    ) -> Optional[MessageSending]:
        """发送回复消息"""
        container = await message_manager.get_container(self.stream_id)  # 使用 self.stream_id
        thinking_message = None

        for msg in container.messages[:]:
            if isinstance(msg, MessageThinking) and msg.message_info.message_id == thinking_id:
                thinking_message = msg
                container.messages.remove(msg)
                break

        if not thinking_message:
            logger.warning(f"[{self.stream_name}] 未找到对应的思考消息 {thinking_id}，可能已超时被移除")
            return None

        thinking_start_time = thinking_message.thinking_start_time
        message_set = MessageSet(self.chat_stream, thinking_id)  # 使用 self.chat_stream

        mark_head = False
        first_bot_msg = None
        for msg in response_set:
            message_segment = Seg(type="text", data=msg)
            bot_message = MessageSending(
                message_id=thinking_id,
                chat_stream=self.chat_stream,  # 使用 self.chat_stream
                bot_user_info=UserInfo(
                    user_id=global_config.BOT_QQ,
                    user_nickname=global_config.BOT_NICKNAME,
                    platform=message.message_info.platform,
                ),
                sender_info=message.message_info.user_info,
                message_segment=message_segment,
                reply=message,
                is_head=not mark_head,
                is_emoji=False,
                thinking_start_time=thinking_start_time,
                apply_set_reply_logic=True,
            )
            if not mark_head:
                mark_head = True
                first_bot_msg = bot_message
            message_set.add_message(bot_message)

        await message_manager.add_message(message_set)

        self.last_speak_time = time.time()

        return first_bot_msg

    # 改为实例方法
    async def _handle_emoji(self, message: MessageRecv, response: str):
        """处理表情包"""
        if random() < global_config.emoji_chance:
            emoji_raw = await emoji_manager.get_emoji_for_text(response)
            if emoji_raw:
                emoji_path, description = emoji_raw
                emoji_cq = image_path_to_base64(emoji_path)

                thinking_time_point = round(message.message_info.time, 2)

                message_segment = Seg(type="emoji", data=emoji_cq)
                bot_message = MessageSending(
                    message_id="mt" + str(thinking_time_point),
                    chat_stream=self.chat_stream,  # 使用 self.chat_stream
                    bot_user_info=UserInfo(
                        user_id=global_config.BOT_QQ,
                        user_nickname=global_config.BOT_NICKNAME,
                        platform=message.message_info.platform,
                    ),
                    sender_info=message.message_info.user_info,
                    message_segment=message_segment,
                    reply=message,
                    is_head=False,
                    is_emoji=True,
                    apply_set_reply_logic=True,
                )
                await message_manager.add_message(bot_message)

    # 改为实例方法 (虽然它只用 message.chat_stream, 但逻辑上属于实例)
    async def _update_relationship(self, message: MessageRecv, response_set):
        """更新关系情绪"""
        ori_response = ",".join(response_set)
        stance, emotion = await self.gpt._get_emotion_tags(ori_response, message.processed_plain_text)
        user_info = message.message_info.user_info
        platform = user_info.platform
        await relationship_manager.calculate_update_relationship_value(
            user_info,
            platform,
            label=emotion,
            stance=stance,  # 使用 self.chat_stream
        )
        self.mood_manager.update_mood_from_emotion(emotion, global_config.mood_intensity_factor)

    async def _reply_interested_message(self) -> None:
        """
        后台任务方法，轮询当前实例关联chat的兴趣消息
        通常由start_monitoring_interest()启动
        """
        while True:
            await asyncio.sleep(0.5)  # 每秒检查一次
            # 检查任务是否已被取消
            if self._chat_task is None or self._chat_task.cancelled():
                logger.info(f"[{self.stream_name}] 兴趣监控任务被取消或置空，退出")
                break

            # 获取待处理消息列表
            items_to_process = list(self.interest_dict.items()) if self.interest_dict else []
            if not items_to_process:
                continue

            # 处理每条兴趣消息
            for msg_id, (message, interest_value, is_mentioned) in items_to_process:
                try:
                    # 处理消息
                    await self.normal_response(
                        message=message,
                        is_mentioned=is_mentioned,
                        interested_rate=interest_value,
                        rewind_response=False,
                    )
                except Exception as e:
                    logger.error(f"[{self.stream_name}] 处理兴趣消息{msg_id}时出错: {e}\n{traceback.format_exc()}")
                finally:
                    self.interest_dict.pop(msg_id, None)

    # 改为实例方法, 移除 chat 参数
    async def normal_response(
        self, message: MessageRecv, is_mentioned: bool, interested_rate: float, rewind_response: bool = False
    ) -> None:
        # 检查收到的消息是否属于当前实例处理的 chat stream
        if message.chat_stream.stream_id != self.stream_id:
            logger.error(
                f"[{self.stream_name}] normal_response 收到不匹配的消息 (来自 {message.chat_stream.stream_id})，预期 {self.stream_id}。已忽略。"
            )
            return

        timing_results = {}

        reply_probability = 1.0 if is_mentioned else 0.0  # 如果被提及，基础概率为1，否则需要意愿判断

        # 意愿管理器：设置当前message信息

        willing_manager.setup(message, self.chat_stream, is_mentioned, interested_rate)

        # 获取回复概率
        is_willing = False
        # 仅在未被提及或基础概率不为1时查询意愿概率
        if reply_probability < 1:  # 简化逻辑，如果未提及 (reply_probability 为 0)，则获取意愿概率
            is_willing = True
            reply_probability = await willing_manager.get_reply_probability(message.message_info.message_id)

            if message.message_info.additional_config:
                if "maimcore_reply_probability_gain" in message.message_info.additional_config.keys():
                    reply_probability += message.message_info.additional_config["maimcore_reply_probability_gain"]
                    reply_probability = min(max(reply_probability, 0), 1)  # 确保概率在 0-1 之间

        # 打印消息信息
        mes_name = self.chat_stream.group_info.group_name if self.chat_stream.group_info else "私聊"
        current_time = time.strftime("%H:%M:%S", time.localtime(message.message_info.time))
        # 使用 self.stream_id
        willing_log = f"[回复意愿:{await willing_manager.get_willing(self.stream_id):.2f}]" if is_willing else ""
        logger.info(
            f"[{current_time}][{mes_name}]"
            f"{message.message_info.user_info.user_nickname}:"  # 使用 self.chat_stream
            f"{message.processed_plain_text}{willing_log}[概率:{reply_probability * 100:.1f}%]"
        )
        do_reply = False
        response_set = None  # 初始化 response_set
        if random() < reply_probability:
            do_reply = True

            # 回复前处理
            await willing_manager.before_generate_reply_handle(message.message_info.message_id)

            with Timer("创建思考消息", timing_results):
                if rewind_response:
                    thinking_id = await self._create_thinking_message(message, message.message_info.time)
                else:
                    thinking_id = await self._create_thinking_message(message)

            logger.debug(f"[{self.stream_name}] 创建捕捉器，thinking_id:{thinking_id}")

            info_catcher = info_catcher_manager.get_info_catcher(thinking_id)
            info_catcher.catch_decide_to_response(message)

            try:
                with Timer("生成回复", timing_results):
                    response_set = await self.gpt.generate_response(
                        message=message,
                        thinking_id=thinking_id,
                    )

                info_catcher.catch_after_generate_response(timing_results["生成回复"])
            except Exception as e:
                logger.error(f"[{self.stream_name}] 回复生成出现错误：{str(e)} {traceback.format_exc()}")
                response_set = None  # 确保出错时 response_set 为 None

            if not response_set:
                logger.info(f"[{self.stream_name}] 模型未生成回复内容")
                # 如果模型未生成回复，移除思考消息
                container = await message_manager.get_container(self.stream_id)  # 使用 self.stream_id
                for msg in container.messages[:]:
                    if isinstance(msg, MessageThinking) and msg.message_info.message_id == thinking_id:
                        container.messages.remove(msg)
                        logger.debug(f"[{self.stream_name}] 已移除未产生回复的思考消息 {thinking_id}")
                        break
                # 需要在此处也调用 not_reply_handle 和 delete 吗？
                # 如果是因为模型没回复，也算是一种 "未回复"
                await willing_manager.not_reply_handle(message.message_info.message_id)
                willing_manager.delete(message.message_info.message_id)
                return  # 不执行后续步骤

            logger.info(f"[{self.stream_name}] 回复内容: {response_set}")

            # 发送回复 (不再需要传入 chat)
            with Timer("消息发送", timing_results):
                first_bot_msg = await self._add_messages_to_manager(message, response_set, thinking_id)

            # 检查 first_bot_msg 是否为 None (例如思考消息已被移除的情况)
            if first_bot_msg:
                info_catcher.catch_after_response(timing_results["消息发送"], response_set, first_bot_msg)
                await nickname_manager.trigger_nickname_analysis(message, response_set, self.chat_stream)
            else:
                logger.warning(f"[{self.stream_name}] 思考消息 {thinking_id} 在发送前丢失，无法记录 info_catcher")

            info_catcher.done_catch()

            # 处理表情包 (不再需要传入 chat)
            with Timer("处理表情包", timing_results):
                await self._handle_emoji(message, response_set[0])

            # 更新关系情绪 (不再需要传入 chat)
            with Timer("关系更新", timing_results):
                await self._update_relationship(message, response_set)

            # 回复后处理
            await willing_manager.after_generate_reply_handle(message.message_info.message_id)

        # 输出性能计时结果
        if do_reply and response_set:  # 确保 response_set 不是 None
            timing_str = " | ".join([f"{step}: {duration:.2f}秒" for step, duration in timing_results.items()])
            trigger_msg = message.processed_plain_text
            response_msg = " ".join(response_set)
            logger.info(
                f"[{self.stream_name}] 触发消息: {trigger_msg[:20]}... | 推理消息: {response_msg[:20]}... | 性能计时: {timing_str}"
            )
        elif not do_reply:
            # 不回复处理
            await willing_manager.not_reply_handle(message.message_info.message_id)
        # else: # do_reply is True but response_set is None (handled above)
        # logger.info(f"[{self.stream_name}] 决定回复但模型未生成内容。触发: {message.processed_plain_text[:20]}...")

        # 意愿管理器：注销当前message信息 (无论是否回复，只要处理过就删除)
        willing_manager.delete(message.message_info.message_id)

    # --- 新增：处理初始高兴趣消息的私有方法 ---
    async def _process_initial_interest_messages(self):
        """处理启动时存在于 interest_dict 中的高兴趣消息。"""
        if not self.interest_dict:
<<<<<<< HEAD
            return  # 当 self.interest_dict 的值为 None 时，直接返回，防止进入 Chat 状态错误
=======
            return  # 如果 interest_dict 为 None或空，直接返回
>>>>>>> e78744ab
        items_to_process = list(self.interest_dict.items())
        if not items_to_process:
            return  # 没有初始消息，直接返回

        logger.info(f"[{self.stream_name}] 发现 {len(items_to_process)} 条初始兴趣消息，开始处理高兴趣部分...")
        interest_values = [item[1][1] for item in items_to_process]  # 提取兴趣值列表

        messages_to_reply = []  # 需要立即回复的消息

        if len(interest_values) == 1:
            # 如果只有一个消息，直接处理
            messages_to_reply.append(items_to_process[0])
            logger.info(f"[{self.stream_name}] 只有一条初始消息，直接处理。")
        elif len(interest_values) > 1:
            # 计算均值和标准差
            try:
                mean_interest = statistics.mean(interest_values)
                stdev_interest = statistics.stdev(interest_values)
                threshold = mean_interest + stdev_interest
                logger.info(
                    f"[{self.stream_name}] 初始兴趣值 均值: {mean_interest:.2f}, 标准差: {stdev_interest:.2f}, 阈值: {threshold:.2f}"
                )

                # 找出高于阈值的消息
                for item in items_to_process:
                    msg_id, (message, interest_value, is_mentioned) = item
                    if interest_value > threshold:
                        messages_to_reply.append(item)
                logger.info(f"[{self.stream_name}] 找到 {len(messages_to_reply)} 条高于阈值的初始消息进行处理。")
            except statistics.StatisticsError as e:
                logger.error(f"[{self.stream_name}] 计算初始兴趣统计值时出错: {e}，跳过初始处理。")

        # 处理需要回复的消息
        processed_count = 0
        # --- 修改：迭代前创建要处理的ID列表副本，防止迭代时修改 ---
        messages_to_process_initially = list(messages_to_reply)  # 创建副本
        # --- 新增：限制最多处理两条消息 ---
        messages_to_process_initially = messages_to_process_initially[:2]
        # --- 新增结束 ---
        for item in messages_to_process_initially:  # 使用副本迭代
            msg_id, (message, interest_value, is_mentioned) = item
            # --- 修改：在处理前尝试 pop，防止竞争 ---
            popped_item = self.interest_dict.pop(msg_id, None)
            if popped_item is None:
                logger.warning(f"[{self.stream_name}] 初始兴趣消息 {msg_id} 在处理前已被移除，跳过。")
                continue  # 如果消息已被其他任务处理（pop），则跳过
            # --- 修改结束 ---

            try:
                logger.info(f"[{self.stream_name}] 处理初始高兴趣消息 {msg_id} (兴趣值: {interest_value:.2f})")
                await self.normal_response(
                    message=message, is_mentioned=is_mentioned, interested_rate=interest_value, rewind_response=True
                )
                processed_count += 1
            except Exception as e:
                logger.error(f"[{self.stream_name}] 处理初始兴趣消息 {msg_id} 时出错: {e}\\n{traceback.format_exc()}")

        # --- 新增：处理完后清空整个字典 ---
        logger.info(
            f"[{self.stream_name}] 处理了 {processed_count} 条初始高兴趣消息。现在清空所有剩余的初始兴趣消息..."
        )
        self.interest_dict.clear()
        # --- 新增结束 ---

        logger.info(
            f"[{self.stream_name}] 初始高兴趣消息处理完毕，共处理 {processed_count} 条。剩余 {len(self.interest_dict)} 条待轮询。"
        )

    # --- 新增结束 ---

    # 保持 staticmethod, 因为不依赖实例状态, 但需要 chat 对象来获取日志上下文
    @staticmethod
    def _check_ban_words(text: str, chat: ChatStream, userinfo: UserInfo) -> bool:
        """检查消息中是否包含过滤词"""
        stream_name = chat_manager.get_stream_name(chat.stream_id) or chat.stream_id
        for word in global_config.ban_words:
            if word in text:
                logger.info(
                    f"[{stream_name}][{chat.group_info.group_name if chat.group_info else '私聊'}]"
                    f"{userinfo.user_nickname}:{text}"
                )
                logger.info(f"[{stream_name}][过滤词识别] 消息中含有 '{word}'，filtered")
                return True
        return False

    # 保持 staticmethod, 因为不依赖实例状态, 但需要 chat 对象来获取日志上下文
    @staticmethod
    def _check_ban_regex(text: str, chat: ChatStream, userinfo: UserInfo) -> bool:
        """检查消息是否匹配过滤正则表达式"""
        stream_name = chat_manager.get_stream_name(chat.stream_id) or chat.stream_id
        for pattern in global_config.ban_msgs_regex:
            if pattern.search(text):
                logger.info(
                    f"[{stream_name}][{chat.group_info.group_name if chat.group_info else '私聊'}]"
                    f"{userinfo.user_nickname}:{text}"
                )
                logger.info(f"[{stream_name}][正则表达式过滤] 消息匹配到 '{pattern.pattern}'，filtered")
                return True
        return False

    # 改为实例方法, 移除 chat 参数

    async def start_chat(self):
        """先进行异步初始化，然后启动聊天任务。"""
        if not self._initialized:
            await self.initialize()  # Ensure initialized before starting tasks

        if self._chat_task is None or self._chat_task.done():
            logger.info(f"[{self.stream_name}] 开始后台处理初始兴趣消息和轮询任务...")
            # Process initial messages first
            await self._process_initial_interest_messages()
            # Then start polling task
            polling_task = asyncio.create_task(self._reply_interested_message())
            polling_task.add_done_callback(lambda t: self._handle_task_completion(t))
            self._chat_task = polling_task
        else:
            logger.info(f"[{self.stream_name}] 聊天轮询任务已在运行中。")

    def _handle_task_completion(self, task: asyncio.Task):
        """任务完成回调处理"""
        if task is not self._chat_task:
            logger.warning(f"[{self.stream_name}] 收到未知任务回调")
            return
        try:
            if exc := task.exception():
                logger.error(f"[{self.stream_name}] 任务异常: {exc}")
                logger.error(traceback.format_exc())
        except asyncio.CancelledError:
            logger.debug(f"[{self.stream_name}] 任务已取消")
        except Exception as e:
            logger.error(f"[{self.stream_name}] 回调处理错误: {e}")
        finally:
            if self._chat_task is task:
                self._chat_task = None
                logger.debug(f"[{self.stream_name}] 任务清理完成")

    # 改为实例方法, 移除 stream_id 参数
    async def stop_chat(self):
        """停止当前实例的兴趣监控任务。"""
        if self._chat_task and not self._chat_task.done():
            task = self._chat_task
            logger.debug(f"[{self.stream_name}] 尝试取消normal聊天任务。")
            task.cancel()
            try:
                await task  # 等待任务响应取消
            except asyncio.CancelledError:
                logger.info(f"[{self.stream_name}] 结束一般聊天模式。")
            except Exception as e:
                # 回调函数 _handle_task_completion 会处理异常日志
                logger.warning(f"[{self.stream_name}] 等待监控任务取消时捕获到异常 (可能已在回调中记录): {e}")
            finally:
                # 确保任务状态更新，即使等待出错 (回调函数也会尝试更新)
                if self._chat_task is task:
                    self._chat_task = None

        # 清理所有未处理的思考消息
        try:
            container = await message_manager.get_container(self.stream_id)
            if container:
                # 查找并移除所有 MessageThinking 类型的消息
                thinking_messages = [msg for msg in container.messages[:] if isinstance(msg, MessageThinking)]
                if thinking_messages:
                    for msg in thinking_messages:
                        container.messages.remove(msg)
                    logger.info(f"[{self.stream_name}] 清理了 {len(thinking_messages)} 条未处理的思考消息。")
        except Exception as e:
            logger.error(f"[{self.stream_name}] 清理思考消息时出错: {e}")
            logger.error(traceback.format_exc())<|MERGE_RESOLUTION|>--- conflicted
+++ resolved
@@ -14,11 +14,6 @@
 from src.plugins.person_info.relationship_manager import relationship_manager
 from src.plugins.respon_info_catcher.info_catcher import info_catcher_manager
 from src.plugins.utils.timer_calculator import Timer
-<<<<<<< HEAD
-from src.heart_flow.utils_chat import get_chat_type_and_target_info
-from src.plugins.group_nickname.nickname_manager import nickname_manager
-
-=======
 from .normal_chat_generator import NormalChatGenerator
 from ..chat.message import MessageSending, MessageRecv, MessageThinking, MessageSet
 from ..chat.message_sender import message_manager
@@ -26,7 +21,8 @@
 from ..emoji_system.emoji_manager import emoji_manager
 from ..willing.willing_manager import willing_manager
 from ...config.config import global_config
->>>>>>> e78744ab
+from src.plugins.group_nickname.nickname_manager import nickname_manager
+
 
 logger = get_logger("chat")
 
@@ -360,11 +356,7 @@
     async def _process_initial_interest_messages(self):
         """处理启动时存在于 interest_dict 中的高兴趣消息。"""
         if not self.interest_dict:
-<<<<<<< HEAD
             return  # 当 self.interest_dict 的值为 None 时，直接返回，防止进入 Chat 状态错误
-=======
-            return  # 如果 interest_dict 为 None或空，直接返回
->>>>>>> e78744ab
         items_to_process = list(self.interest_dict.items())
         if not items_to_process:
             return  # 没有初始消息，直接返回
