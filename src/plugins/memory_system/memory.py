# -*- coding: utf-8 -*-
import datetime
import math
import random
import time
import os

import jieba
import networkx as nx

from loguru import logger
from nonebot import get_driver
from ...common.database import Database  # 使用正确的导入语法
from ..chat.config import global_config
from ..chat.utils import (
    calculate_information_content,
    cosine_similarity,
    get_cloest_chat_from_db,
    text_to_vector,
)
from ..models.utils_model import LLM_request

class Memory_graph:
    def __init__(self):
        self.G = nx.Graph()  # 使用 networkx 的图结构
        self.db = Database.get_instance()

    def connect_dot(self, concept1, concept2):
        # 避免自连接
        if concept1 == concept2:
            return
        
        current_time = datetime.datetime.now().timestamp()
        
        # 如果边已存在,增加 strength
        if self.G.has_edge(concept1, concept2):
            self.G[concept1][concept2]['strength'] = self.G[concept1][concept2].get('strength', 1) + 1
            # 更新最后修改时间
            self.G[concept1][concept2]['last_modified'] = current_time
        else:
            # 如果是新边,初始化 strength 为 1
            self.G.add_edge(concept1, concept2, 
                          strength=1,
                          created_time=current_time,  # 添加创建时间
                          last_modified=current_time) # 添加最后修改时间

    def add_dot(self, concept, memory):
        current_time = datetime.datetime.now().timestamp()
        
        if concept in self.G:
            if 'memory_items' in self.G.nodes[concept]:
                if not isinstance(self.G.nodes[concept]['memory_items'], list):
                    self.G.nodes[concept]['memory_items'] = [self.G.nodes[concept]['memory_items']]
                self.G.nodes[concept]['memory_items'].append(memory)
                # 更新最后修改时间
                self.G.nodes[concept]['last_modified'] = current_time
            else:
                self.G.nodes[concept]['memory_items'] = [memory]
                # 如果节点存在但没有memory_items,说明是第一次添加memory,设置created_time
                if 'created_time' not in self.G.nodes[concept]:
                    self.G.nodes[concept]['created_time'] = current_time
                self.G.nodes[concept]['last_modified'] = current_time
        else:
            # 如果是新节点,创建新的记忆列表
            self.G.add_node(concept, 
                          memory_items=[memory],
                          created_time=current_time,  # 添加创建时间
                          last_modified=current_time) # 添加最后修改时间

    def get_dot(self, concept):
        # 检查节点是否存在于图中
        if concept in self.G:
            # 从图中获取节点数据
            node_data = self.G.nodes[concept]
            return concept, node_data
        return None

    def get_related_item(self, topic, depth=1):
        if topic not in self.G:
            return [], []

        first_layer_items = []
        second_layer_items = []

        # 获取相邻节点
        neighbors = list(self.G.neighbors(topic))

        # 获取当前节点的记忆项
        node_data = self.get_dot(topic)
        if node_data:
            concept, data = node_data
            if 'memory_items' in data:
                memory_items = data['memory_items']
                if isinstance(memory_items, list):
                    first_layer_items.extend(memory_items)
                else:
                    first_layer_items.append(memory_items)

        # 只在depth=2时获取第二层记忆
        if depth >= 2:
            # 获取相邻节点的记忆项
            for neighbor in neighbors:
                node_data = self.get_dot(neighbor)
                if node_data:
                    concept, data = node_data
                    if 'memory_items' in data:
                        memory_items = data['memory_items']
                        if isinstance(memory_items, list):
                            second_layer_items.extend(memory_items)
                        else:
                            second_layer_items.append(memory_items)

        return first_layer_items, second_layer_items

    @property
    def dots(self):
        # 返回所有节点对应的 Memory_dot 对象
        return [self.get_dot(node) for node in self.G.nodes()]

    def forget_topic(self, topic):
        """随机删除指定话题中的一条记忆，如果话题没有记忆则移除该话题节点"""
        if topic not in self.G:
            return None

        # 获取话题节点数据
        node_data = self.G.nodes[topic]

        # 如果节点存在memory_items
        if 'memory_items' in node_data:
            memory_items = node_data['memory_items']

            # 确保memory_items是列表
            if not isinstance(memory_items, list):
                memory_items = [memory_items] if memory_items else []

            # 如果有记忆项可以删除
            if memory_items:
                # 随机选择一个记忆项删除
                removed_item = random.choice(memory_items)
                memory_items.remove(removed_item)

                # 更新节点的记忆项
                if memory_items:
                    self.G.nodes[topic]['memory_items'] = memory_items
                else:
                    # 如果没有记忆项了，删除整个节点
                    self.G.remove_node(topic)

                return removed_item

        return None


# 海马体
class Hippocampus:
    def __init__(self, memory_graph: Memory_graph):
        self.memory_graph = memory_graph
        self.llm_topic_judge = LLM_request(model=global_config.llm_topic_judge, temperature=0.5)
        self.llm_summary_by_topic = LLM_request(model=global_config.llm_summary_by_topic, temperature=0.5)

    def get_all_node_names(self) -> list:
        """获取记忆图中所有节点的名字列表
        
        Returns:
            list: 包含所有节点名字的列表
        """
        return list(self.memory_graph.G.nodes())

    def calculate_node_hash(self, concept, memory_items):
        """计算节点的特征值"""
        if not isinstance(memory_items, list):
            memory_items = [memory_items] if memory_items else []
        sorted_items = sorted(memory_items)
        content = f"{concept}:{'|'.join(sorted_items)}"
        return hash(content)

    def calculate_edge_hash(self, source, target):
        """计算边的特征值"""
        nodes = sorted([source, target])
        return hash(f"{nodes[0]}:{nodes[1]}")

    def get_memory_sample(self, chat_size=20, time_frequency: dict = {'near': 2, 'mid': 4, 'far': 3}):
        """获取记忆样本
        
        Returns:
            list: 消息记录列表，每个元素是一个消息记录字典列表
        """
        current_timestamp = datetime.datetime.now().timestamp()
        chat_samples = []

        # 短期：1h   中期：4h   长期：24h
        for _ in range(time_frequency.get('near')):
            random_time = current_timestamp - random.randint(1, 3600)
            messages = get_cloest_chat_from_db(db=self.memory_graph.db, length=chat_size, timestamp=random_time)
            if messages:
                chat_samples.append(messages)

        for _ in range(time_frequency.get('mid')):
            random_time = current_timestamp - random.randint(3600, 3600 * 4)
            messages = get_cloest_chat_from_db(db=self.memory_graph.db, length=chat_size, timestamp=random_time)
            if messages:
                chat_samples.append(messages)

        for _ in range(time_frequency.get('far')):
            random_time = current_timestamp - random.randint(3600 * 4, 3600 * 24)
            messages = get_cloest_chat_from_db(db=self.memory_graph.db, length=chat_size, timestamp=random_time)
            if messages:
                chat_samples.append(messages)

        return chat_samples

    async def memory_compress(self, messages: list, compress_rate=0.1):
        """压缩消息记录为记忆
        
        Returns:
            tuple: (压缩记忆集合, 相似主题字典)
        """
        if not messages:
            return set(), {}

        # 合并消息文本，同时保留时间信息
        input_text = ""
        time_info = ""
        # 计算最早和最晚时间
        earliest_time = min(msg['time'] for msg in messages)
        latest_time = max(msg['time'] for msg in messages)

        earliest_dt = datetime.datetime.fromtimestamp(earliest_time)
        latest_dt = datetime.datetime.fromtimestamp(latest_time)

        # 如果是同一年
        if earliest_dt.year == latest_dt.year:
            earliest_str = earliest_dt.strftime("%m-%d %H:%M:%S")
            latest_str = latest_dt.strftime("%m-%d %H:%M:%S")
            time_info += f"是在{earliest_dt.year}年，{earliest_str} 到 {latest_str} 的对话:\n"
        else:
            earliest_str = earliest_dt.strftime("%Y-%m-%d %H:%M:%S")
            latest_str = latest_dt.strftime("%Y-%m-%d %H:%M:%S")
            time_info += f"是从 {earliest_str} 到 {latest_str} 的对话:\n"

        for msg in messages:
            input_text += f"{msg['detailed_plain_text']}\n"

        logger.debug(input_text)

        topic_num = self.calculate_topic_num(input_text, compress_rate)
        topics_response = await self.llm_topic_judge.generate_response(self.find_topic_llm(input_text, topic_num))

        # 过滤topics
        filter_keywords = global_config.memory_ban_words
        topics = [topic.strip() for topic in
                  topics_response[0].replace("，", ",").replace("、", ",").replace(" ", ",").split(",") if topic.strip()]
        filtered_topics = [topic for topic in topics if not any(keyword in topic for keyword in filter_keywords)]

        logger.info(f"过滤后话题: {filtered_topics}")

        # 创建所有话题的请求任务
        tasks = []
        for topic in filtered_topics:
            topic_what_prompt = self.topic_what(input_text, topic, time_info)
            task = self.llm_summary_by_topic.generate_response_async(topic_what_prompt)
            tasks.append((topic.strip(), task))

        # 等待所有任务完成
        compressed_memory = set()
        similar_topics_dict = {}  # 存储每个话题的相似主题列表
        for topic, task in tasks:
            response = await task
            if response:
                compressed_memory.add((topic, response[0]))
                # 为每个话题查找相似的已存在主题
                existing_topics = list(self.memory_graph.G.nodes())
                similar_topics = []
                
                for existing_topic in existing_topics:
                    topic_words = set(jieba.cut(topic))
                    existing_words = set(jieba.cut(existing_topic))
                    
                    all_words = topic_words | existing_words
                    v1 = [1 if word in topic_words else 0 for word in all_words]
                    v2 = [1 if word in existing_words else 0 for word in all_words]
                    
                    similarity = cosine_similarity(v1, v2)
                    
                    if similarity >= 0.6:
                        similar_topics.append((existing_topic, similarity))
                
                similar_topics.sort(key=lambda x: x[1], reverse=True)
                similar_topics = similar_topics[:5]
                similar_topics_dict[topic] = similar_topics

        return compressed_memory, similar_topics_dict

    def calculate_topic_num(self, text, compress_rate):
        """计算文本的话题数量"""
        information_content = calculate_information_content(text)
        topic_by_length = text.count('\n') * compress_rate
        topic_by_information_content = max(1, min(5, int((information_content - 3) * 2)))
        topic_num = int((topic_by_length + topic_by_information_content) / 2)
        logger.debug(
            f"topic_by_length: {topic_by_length}, topic_by_information_content: {topic_by_information_content}, "
            f"topic_num: {topic_num}")
        return topic_num

    async def operation_build_memory(self, chat_size=20):
        time_frequency = {'near': 1, 'mid': 4, 'far': 4}
        memory_samples = self.get_memory_sample(chat_size, time_frequency)
        
        for i, messages in enumerate(memory_samples, 1):
            all_topics = []
            # 加载进度可视化
            progress = (i / len(memory_samples)) * 100
            bar_length = 30
            filled_length = int(bar_length * i // len(memory_samples))
            bar = '█' * filled_length + '-' * (bar_length - filled_length)
            logger.debug(f"进度: [{bar}] {progress:.1f}% ({i}/{len(memory_samples)})")

            compress_rate = global_config.memory_compress_rate
            compressed_memory, similar_topics_dict = await self.memory_compress(messages, compress_rate)
            logger.info(f"压缩后记忆数量: {len(compressed_memory)}，似曾相识的话题: {len(similar_topics_dict)}")
            
            current_time = datetime.datetime.now().timestamp()
            
            for topic, memory in compressed_memory:
                logger.info(f"添加节点: {topic}")
                self.memory_graph.add_dot(topic, memory)
                all_topics.append(topic)
                
                # 连接相似的已存在主题
                if topic in similar_topics_dict:
                    similar_topics = similar_topics_dict[topic]
                    for similar_topic, similarity in similar_topics:
                        if topic != similar_topic:
                            strength = int(similarity * 10)
                            logger.info(f"连接相似节点: {topic} 和 {similar_topic} (强度: {strength})")
                            self.memory_graph.G.add_edge(topic, similar_topic, 
                                                       strength=strength,
                                                       created_time=current_time,
                                                       last_modified=current_time)
            
            # 连接同批次的相关话题
            for i in range(len(all_topics)):
                for j in range(i + 1, len(all_topics)):
                    logger.info(f"连接同批次节点: {all_topics[i]} 和 {all_topics[j]}")
                    self.memory_graph.connect_dot(all_topics[i], all_topics[j])

        self.sync_memory_to_db()

    def sync_memory_to_db(self):
        """检查并同步内存中的图结构与数据库"""
        # 获取数据库中所有节点和内存中所有节点
        db_nodes = list(self.memory_graph.db.db.graph_data.nodes.find())
        memory_nodes = list(self.memory_graph.G.nodes(data=True))

        # 转换数据库节点为字典格式,方便查找
        db_nodes_dict = {node['concept']: node for node in db_nodes}

        # 检查并更新节点
        for concept, data in memory_nodes:
            memory_items = data.get('memory_items', [])
            if not isinstance(memory_items, list):
                memory_items = [memory_items] if memory_items else []

            # 计算内存中节点的特征值
            memory_hash = self.calculate_node_hash(concept, memory_items)
            
            # 获取时间信息
            created_time = data.get('created_time', datetime.datetime.now().timestamp())
            last_modified = data.get('last_modified', datetime.datetime.now().timestamp())

            if concept not in db_nodes_dict:
                # 数据库中缺少的节点,添加
                node_data = {
                    'concept': concept,
                    'memory_items': memory_items,
                    'hash': memory_hash,
                    'created_time': created_time,
                    'last_modified': last_modified
                }
                self.memory_graph.db.db.graph_data.nodes.insert_one(node_data)
            else:
                # 获取数据库中节点的特征值
                db_node = db_nodes_dict[concept]
                db_hash = db_node.get('hash', None)

                # 如果特征值不同,则更新节点
                if db_hash != memory_hash:
                    self.memory_graph.db.db.graph_data.nodes.update_one(
                        {'concept': concept},
                        {'$set': {
                            'memory_items': memory_items,
                            'hash': memory_hash,
                            'created_time': created_time,
                            'last_modified': last_modified
                        }}
                    )

        # 处理边的信息
        db_edges = list(self.memory_graph.db.db.graph_data.edges.find())
        memory_edges = list(self.memory_graph.G.edges(data=True))

        # 创建边的哈希值字典
        db_edge_dict = {}
        for edge in db_edges:
            edge_hash = self.calculate_edge_hash(edge['source'], edge['target'])
            db_edge_dict[(edge['source'], edge['target'])] = {
                'hash': edge_hash,
                'strength': edge.get('strength', 1)
            }

        # 检查并更新边
        for source, target, data in memory_edges:
            edge_hash = self.calculate_edge_hash(source, target)
            edge_key = (source, target)
            strength = data.get('strength', 1)
            
            # 获取边的时间信息
            created_time = data.get('created_time', datetime.datetime.now().timestamp())
            last_modified = data.get('last_modified', datetime.datetime.now().timestamp())

            if edge_key not in db_edge_dict:
                # 添加新边
                edge_data = {
                    'source': source,
                    'target': target,
                    'strength': strength,
                    'hash': edge_hash,
                    'created_time': created_time,
                    'last_modified': last_modified
                }
                self.memory_graph.db.db.graph_data.edges.insert_one(edge_data)
            else:
                # 检查边的特征值是否变化
                if db_edge_dict[edge_key]['hash'] != edge_hash:
                    self.memory_graph.db.db.graph_data.edges.update_one(
                        {'source': source, 'target': target},
                        {'$set': {
                            'hash': edge_hash,
                            'strength': strength,
                            'created_time': created_time,
                            'last_modified': last_modified
                        }}
                    )

    def sync_memory_from_db(self):
        """从数据库同步数据到内存中的图结构"""
        current_time = datetime.datetime.now().timestamp()
        need_update = False
        
        # 清空当前图
        self.memory_graph.G.clear()

        # 从数据库加载所有节点
        nodes = list(self.memory_graph.db.db.graph_data.nodes.find())
        for node in nodes:
            concept = node['concept']
            memory_items = node.get('memory_items', [])
            if not isinstance(memory_items, list):
                memory_items = [memory_items] if memory_items else []
            
            # 检查时间字段是否存在
            if 'created_time' not in node or 'last_modified' not in node:
                need_update = True
                # 更新数据库中的节点
                update_data = {}
                if 'created_time' not in node:
                    update_data['created_time'] = current_time
                if 'last_modified' not in node:
                    update_data['last_modified'] = current_time
                
                self.memory_graph.db.db.graph_data.nodes.update_one(
                    {'concept': concept},
                    {'$set': update_data}
                )
                logger.info(f"为节点 {concept} 添加缺失的时间字段")
            
            # 获取时间信息(如果不存在则使用当前时间)
            created_time = node.get('created_time', current_time)
            last_modified = node.get('last_modified', current_time)
            
            # 添加节点到图中
            self.memory_graph.G.add_node(concept, 
                                       memory_items=memory_items,
                                       created_time=created_time,
                                       last_modified=last_modified)

        # 从数据库加载所有边
        edges = list(self.memory_graph.db.db.graph_data.edges.find())
        for edge in edges:
            source = edge['source']
            target = edge['target']
            strength = edge.get('strength', 1)
            
            # 检查时间字段是否存在
            if 'created_time' not in edge or 'last_modified' not in edge:
                need_update = True
                # 更新数据库中的边
                update_data = {}
                if 'created_time' not in edge:
                    update_data['created_time'] = current_time
                if 'last_modified' not in edge:
                    update_data['last_modified'] = current_time
                
                self.memory_graph.db.db.graph_data.edges.update_one(
                    {'source': source, 'target': target},
                    {'$set': update_data}
                )
                logger.info(f"为边 {source} - {target} 添加缺失的时间字段")
            
            # 获取时间信息(如果不存在则使用当前时间)
            created_time = edge.get('created_time', current_time)
            last_modified = edge.get('last_modified', current_time)
            
            # 只有当源节点和目标节点都存在时才添加边
            if source in self.memory_graph.G and target in self.memory_graph.G:
                self.memory_graph.G.add_edge(source, target, 
                                           strength=strength,
                                           created_time=created_time,
                                           last_modified=last_modified)
        
        if need_update:
            logger.success("已为缺失的时间字段进行补充")

    async def operation_forget_topic(self, percentage=0.1):
        """随机选择图中一定比例的节点和边进行检查,根据时间条件决定是否遗忘"""
        # 检查数据库是否为空
        all_nodes = list(self.memory_graph.G.nodes())
        all_edges = list(self.memory_graph.G.edges())
        
        if not all_nodes and not all_edges:
            logger.info("记忆图为空,无需进行遗忘操作")
            return
            
        check_nodes_count = max(1, int(len(all_nodes) * percentage))
        check_edges_count = max(1, int(len(all_edges) * percentage))
        
        nodes_to_check = random.sample(all_nodes, check_nodes_count)
        edges_to_check = random.sample(all_edges, check_edges_count)
        
        edge_changes = {'weakened': 0, 'removed': 0}
        node_changes = {'reduced': 0, 'removed': 0}
        
        current_time = datetime.datetime.now().timestamp()
        
        # 检查并遗忘连接
        logger.info("开始检查连接...")
        for source, target in edges_to_check:
            edge_data = self.memory_graph.G[source][target]
            last_modified = edge_data.get('last_modified')
            # print(source,target)
            # print(f"float(last_modified):{float(last_modified)}"    )
            # print(f"current_time:{current_time}")
            # print(f"current_time - last_modified:{current_time - last_modified}")
            if current_time - last_modified > 3600*global_config.memory_forget_time:  # test
                current_strength = edge_data.get('strength', 1)
                new_strength = current_strength - 1
                
                if new_strength <= 0:
                    self.memory_graph.G.remove_edge(source, target)
                    edge_changes['removed'] += 1
                    logger.info(f"\033[1;31m[连接移除]\033[0m {source} - {target}")
                else:
                    edge_data['strength'] = new_strength
                    edge_data['last_modified'] = current_time
                    edge_changes['weakened'] += 1
                    logger.info(f"\033[1;34m[连接减弱]\033[0m {source} - {target} (强度: {current_strength} -> {new_strength})")
        
        # 检查并遗忘话题
        logger.info("开始检查节点...")
        for node in nodes_to_check:
            node_data = self.memory_graph.G.nodes[node]
            last_modified = node_data.get('last_modified', current_time)
            
            if current_time - last_modified > 3600*24:  # test
                memory_items = node_data.get('memory_items', [])
                if not isinstance(memory_items, list):
                    memory_items = [memory_items] if memory_items else []
                
                if memory_items:
                    current_count = len(memory_items)
                    removed_item = random.choice(memory_items)
                    memory_items.remove(removed_item)
                    
                    if memory_items:
                        self.memory_graph.G.nodes[node]['memory_items'] = memory_items
                        self.memory_graph.G.nodes[node]['last_modified'] = current_time
                        node_changes['reduced'] += 1
                        logger.info(f"\033[1;33m[记忆减少]\033[0m {node} (记忆数量: {current_count} -> {len(memory_items)})")
                    else:
                        self.memory_graph.G.remove_node(node)
                        node_changes['removed'] += 1
                        logger.info(f"\033[1;31m[节点移除]\033[0m {node}")
        
        if any(count > 0 for count in edge_changes.values()) or any(count > 0 for count in node_changes.values()):
            self.sync_memory_to_db()
            logger.info("\n遗忘操作统计:")
            logger.info(f"连接变化: {edge_changes['weakened']} 个减弱, {edge_changes['removed']} 个移除")
            logger.info(f"节点变化: {node_changes['reduced']} 个减少记忆, {node_changes['removed']} 个移除")
        else:
            logger.info("\n本次检查没有节点或连接满足遗忘条件")

    async def merge_memory(self, topic):
        """
        对指定话题的记忆进行合并压缩
        
        Args:
            topic: 要合并的话题节点
        """
        # 获取节点的记忆项
        memory_items = self.memory_graph.G.nodes[topic].get('memory_items', [])
        if not isinstance(memory_items, list):
            memory_items = [memory_items] if memory_items else []

        # 如果记忆项不足，直接返回
        if len(memory_items) < 10:
            return

        # 随机选择10条记忆
        selected_memories = random.sample(memory_items, 10)

        # 拼接成文本
        merged_text = "\n".join(selected_memories)
        logger.debug(f"\n[合并记忆] 话题: {topic}")
        logger.debug(f"选择的记忆:\n{merged_text}")

        # 使用memory_compress生成新的压缩记忆
        compressed_memories, _ = await self.memory_compress(selected_memories, 0.1)

        # 从原记忆列表中移除被选中的记忆
        for memory in selected_memories:
            memory_items.remove(memory)

        # 添加新的压缩记忆
        for _, compressed_memory in compressed_memories:
            memory_items.append(compressed_memory)
            logger.info(f"添加压缩记忆: {compressed_memory}")

        # 更新节点的记忆项
        self.memory_graph.G.nodes[topic]['memory_items'] = memory_items
        logger.debug(f"完成记忆合并，当前记忆数量: {len(memory_items)}")

    async def operation_merge_memory(self, percentage=0.1):
        """
        随机检查一定比例的节点，对内容数量超过100的节点进行记忆合并
        
        Args:
            percentage: 要检查的节点比例，默认为0.1（10%）
        """
        # 获取所有节点
        all_nodes = list(self.memory_graph.G.nodes())
        # 计算要检查的节点数量
        check_count = max(1, int(len(all_nodes) * percentage))
        # 随机选择节点
        nodes_to_check = random.sample(all_nodes, check_count)

        merged_nodes = []
        for node in nodes_to_check:
            # 获取节点的内容条数
            memory_items = self.memory_graph.G.nodes[node].get('memory_items', [])
            if not isinstance(memory_items, list):
                memory_items = [memory_items] if memory_items else []
            content_count = len(memory_items)

            # 如果内容数量超过100，进行合并
            if content_count > 100:
                logger.debug(f"检查节点: {node}, 当前记忆数量: {content_count}")
                await self.merge_memory(node)
                merged_nodes.append(node)

        # 同步到数据库
        if merged_nodes:
            self.sync_memory_to_db()
            logger.debug(f"完成记忆合并操作，共处理 {len(merged_nodes)} 个节点")
        else:
            logger.debug("本次检查没有需要合并的节点")

    def find_topic_llm(self, text, topic_num):
        prompt = f'这是一段文字：{text}。请你从这段话中总结出{topic_num}个关键的概念，可以是名词，动词，或者特定人物，帮我列出来，用逗号,隔开，尽可能精简。只需要列举{topic_num}个话题就好，不要有序号，不要告诉我其他内容。'
        return prompt

    def topic_what(self, text, topic, time_info):
        prompt = f'这是一段文字，{time_info}：{text}。我想让你基于这段文字来概括"{topic}"这个概念，帮我总结成一句自然的话，可以包含时间和人物，以及具体的观点。只输出这句话就好'
        return prompt

    async def _identify_topics(self, text: str) -> list:
        """从文本中识别可能的主题
        
        Args:
            text: 输入文本
            
        Returns:
            list: 识别出的主题列表
        """
        topics_response = await self.llm_topic_judge.generate_response(self.find_topic_llm(text, 5))
        # print(f"话题: {topics_response[0]}")
        topics = [topic.strip() for topic in
                  topics_response[0].replace("，", ",").replace("、", ",").replace(" ", ",").split(",") if topic.strip()]
        # print(f"话题: {topics}")

        return topics

    def _find_similar_topics(self, topics: list, similarity_threshold: float = 0.4, debug_info: str = "") -> list:
        """查找与给定主题相似的记忆主题
        
        Args:
            topics: 主题列表
            similarity_threshold: 相似度阈值
            debug_info: 调试信息前缀
            
        Returns:
            list: (主题, 相似度) 元组列表
        """
        all_memory_topics = self.get_all_node_names()
        all_similar_topics = []

        # 计算每个识别出的主题与记忆主题的相似度
        for topic in topics:
            if debug_info:
                # print(f"\033[1;32m[{debug_info}]\033[0m 正在思考有没有见过: {topic}")
                pass

            topic_vector = text_to_vector(topic)
            has_similar_topic = False

            for memory_topic in all_memory_topics:
                memory_vector = text_to_vector(memory_topic)
                # 获取所有唯一词
                all_words = set(topic_vector.keys()) | set(memory_vector.keys())
                # 构建向量
                v1 = [topic_vector.get(word, 0) for word in all_words]
                v2 = [memory_vector.get(word, 0) for word in all_words]
                # 计算相似度
                similarity = cosine_similarity(v1, v2)

                if similarity >= similarity_threshold:
                    has_similar_topic = True
                    if debug_info:
                        # print(f"\033[1;32m[{debug_info}]\033[0m 找到相似主题: {topic} -> {memory_topic} (相似度: {similarity:.2f})")
                        pass
                    all_similar_topics.append((memory_topic, similarity))

            if not has_similar_topic and debug_info:
                # print(f"\033[1;31m[{debug_info}]\033[0m 没有见过: {topic}  ，呃呃")
                pass

        return all_similar_topics

    def _get_top_topics(self, similar_topics: list, max_topics: int = 5) -> list:
        """获取相似度最高的主题
        
        Args:
            similar_topics: (主题, 相似度) 元组列表
            max_topics: 最大主题数量
            
        Returns:
            list: (主题, 相似度) 元组列表
        """
        seen_topics = set()
        top_topics = []

        for topic, score in sorted(similar_topics, key=lambda x: x[1], reverse=True):
            if topic not in seen_topics and len(top_topics) < max_topics:
                seen_topics.add(topic)
                top_topics.append((topic, score))

        return top_topics

    async def memory_activate_value(self, text: str, max_topics: int = 5, similarity_threshold: float = 0.3) -> int:
        """计算输入文本对记忆的激活程度"""
        logger.info(f"识别主题: {await self._identify_topics(text)}")

        # 识别主题
        identified_topics = await self._identify_topics(text)
        if not identified_topics:
            return 0

        # 查找相似主题
        all_similar_topics = self._find_similar_topics(
            identified_topics,
            similarity_threshold=similarity_threshold,
            debug_info="记忆激活"
        )

        if not all_similar_topics:
            return 0

        # 获取最相关的主题
        top_topics = self._get_top_topics(all_similar_topics, max_topics)

        # 如果只找到一个主题，进行惩罚
        if len(top_topics) == 1:
            topic, score = top_topics[0]
            # 获取主题内容数量并计算惩罚系数
            memory_items = self.memory_graph.G.nodes[topic].get('memory_items', [])
            if not isinstance(memory_items, list):
                memory_items = [memory_items] if memory_items else []
            content_count = len(memory_items)
            penalty = 1.0 / (1 + math.log(content_count + 1))

            activation = int(score * 50 * penalty)
            logger.info(
                f"[记忆激活]单主题「{topic}」- 相似度: {score:.3f}, 内容数: {content_count}, 激活值: {activation}")
            return activation

        # 计算关键词匹配率，同时考虑内容数量
        matched_topics = set()
        topic_similarities = {}

        for memory_topic, similarity in top_topics:
            # 计算内容数量惩罚
            memory_items = self.memory_graph.G.nodes[memory_topic].get('memory_items', [])
            if not isinstance(memory_items, list):
                memory_items = [memory_items] if memory_items else []
            content_count = len(memory_items)
            penalty = 1.0 / (1 + math.log(content_count + 1))

            # 对每个记忆主题，检查它与哪些输入主题相似
            for input_topic in identified_topics:
                topic_vector = text_to_vector(input_topic)
                memory_vector = text_to_vector(memory_topic)
                all_words = set(topic_vector.keys()) | set(memory_vector.keys())
                v1 = [topic_vector.get(word, 0) for word in all_words]
                v2 = [memory_vector.get(word, 0) for word in all_words]
                sim = cosine_similarity(v1, v2)
                if sim >= similarity_threshold:
                    matched_topics.add(input_topic)
                    adjusted_sim = sim * penalty
                    topic_similarities[input_topic] = max(topic_similarities.get(input_topic, 0), adjusted_sim)
                    logger.info(
                        f"[记忆激活]主题「{input_topic}」-> 「{memory_topic}」(内容数: {content_count}, 相似度: {adjusted_sim:.3f})")

        # 计算主题匹配率和平均相似度
        topic_match = len(matched_topics) / len(identified_topics)
        average_similarities = sum(topic_similarities.values()) / len(topic_similarities) if topic_similarities else 0

        # 计算最终激活值
        activation = int((topic_match + average_similarities) / 2 * 100)
        logger.info(
            f"[记忆激活]匹配率: {topic_match:.3f}, 平均相似度: {average_similarities:.3f}, 激活值: {activation}")

        return activation

    async def get_relevant_memories(self, text: str, max_topics: int = 5, similarity_threshold: float = 0.4,
                                    max_memory_num: int = 5) -> list:
        """根据输入文本获取相关的记忆内容"""
        # 识别主题
        identified_topics = await self._identify_topics(text)

        # 查找相似主题
        all_similar_topics = self._find_similar_topics(
            identified_topics,
            similarity_threshold=similarity_threshold,
            debug_info="记忆检索"
        )

        # 获取最相关的主题
        relevant_topics = self._get_top_topics(all_similar_topics, max_topics)

        # 获取相关记忆内容
        relevant_memories = []
        for topic, score in relevant_topics:
            # 获取该主题的记忆内容
            first_layer, _ = self.memory_graph.get_related_item(topic, depth=1)
            if first_layer:
                # 如果记忆条数超过限制，随机选择指定数量的记忆
                if len(first_layer) > max_memory_num / 2:
                    first_layer = random.sample(first_layer, max_memory_num // 2)
                # 为每条记忆添加来源主题和相似度信息
                for memory in first_layer:
                    relevant_memories.append({
                        'topic': topic,
                        'similarity': score,
                        'content': memory
                    })

        # 如果记忆数量超过5个,随机选择5个
        # 按相似度排序
        relevant_memories.sort(key=lambda x: x['similarity'], reverse=True)

        if len(relevant_memories) > max_memory_num:
            relevant_memories = random.sample(relevant_memories, max_memory_num)

        return relevant_memories


def segment_text(text):
    seg_text = list(jieba.cut(text))
    return seg_text

driver = get_driver()
config = driver.config

start_time = time.time()

Database.initialize(
<<<<<<< HEAD
    uri=os.getenv("MONGODB_URI"),
    host=os.getenv("MONGODB_HOST", "127.0.0.1"),
    port=int(os.getenv("MONGODB_PORT", "27017")),
    db_name=os.getenv("DATABASE_NAME", "MegBot"),
    username=os.getenv("MONGODB_USERNAME"),
    password=os.getenv("MONGODB_PASSWORD"),
    auth_source=os.getenv("MONGODB_AUTH_SOURCE"),
=======
    host=config.MONGODB_HOST,
    port=int(config.MONGODB_PORT),
    db_name=config.DATABASE_NAME,
    username=config.MONGODB_USERNAME,
    password=config.MONGODB_PASSWORD,
    auth_source=config.MONGODB_AUTH_SOURCE
>>>>>>> 5d1915ca
)
# 创建记忆图
memory_graph = Memory_graph()
# 创建海马体
hippocampus = Hippocampus(memory_graph)
# 从数据库加载记忆图
hippocampus.sync_memory_from_db()

end_time = time.time()
logger.success(f"加载海马体耗时: {end_time - start_time:.2f} 秒")<|MERGE_RESOLUTION|>--- conflicted
+++ resolved
@@ -893,7 +893,7 @@
 start_time = time.time()
 
 Database.initialize(
-<<<<<<< HEAD
+
     uri=os.getenv("MONGODB_URI"),
     host=os.getenv("MONGODB_HOST", "127.0.0.1"),
     port=int(os.getenv("MONGODB_PORT", "27017")),
@@ -901,14 +901,7 @@
     username=os.getenv("MONGODB_USERNAME"),
     password=os.getenv("MONGODB_PASSWORD"),
     auth_source=os.getenv("MONGODB_AUTH_SOURCE"),
-=======
-    host=config.MONGODB_HOST,
-    port=int(config.MONGODB_PORT),
-    db_name=config.DATABASE_NAME,
-    username=config.MONGODB_USERNAME,
-    password=config.MONGODB_PASSWORD,
-    auth_source=config.MONGODB_AUTH_SOURCE
->>>>>>> 5d1915ca
+
 )
 # 创建记忆图
 memory_graph = Memory_graph()
