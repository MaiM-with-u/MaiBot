import math
import threading
import time
from dataclasses import dataclass

from ..chat.config import global_config
from src.common.logger import get_module_logger, LogConfig, MOOD_STYLE_CONFIG

mood_config = LogConfig(
    # 使用海马体专用样式
    console_format=MOOD_STYLE_CONFIG["console_format"],
    file_format=MOOD_STYLE_CONFIG["file_format"],
)
logger = get_module_logger("mood_manager", config=mood_config)


@dataclass
class MoodState:
    valence: float  # 愉悦度 (-1 到 1)
    arousal: float  # 唤醒度 (0 到 1)
    text: str  # 心情文本描述


class MoodManager:
    _instance = None
    _lock = threading.Lock()

    def __new__(cls):
        with cls._lock:
            if cls._instance is None:
                cls._instance = super().__new__(cls)
                cls._instance._initialized = False
            return cls._instance

    def __init__(self):
        # 确保初始化代码只运行一次
        if self._initialized:
            return

        self._initialized = True

        # 初始化心情状态
        self.current_mood = MoodState(valence=0.0, arousal=0.5, text="平静")

        # 从配置文件获取衰减率
        self.decay_rate_valence = 1 - global_config.mood_decay_rate  # 愉悦度衰减率
        self.decay_rate_arousal = 1 - global_config.mood_decay_rate  # 唤醒度衰减率

        # 上次更新时间
        self.last_update = time.time()

        # 线程控制
        self._running = False
        self._update_thread = None

        # 情绪词映射表 (valence, arousal)
        self.emotion_map = {
            "happy": (0.8, 0.6),  # 高愉悦度，中等唤醒度
            "angry": (-0.7, 0.7),  # 负愉悦度，高唤醒度
            "sad": (-0.6, 0.3),  # 负愉悦度，低唤醒度
            "surprised": (0.4, 0.8),  # 中等愉悦度，高唤醒度
            "disgusted": (-0.8, 0.5),  # 高负愉悦度，中等唤醒度
            "fearful": (-0.7, 0.6),  # 负愉悦度，高唤醒度
            "neutral": (0.0, 0.5),  # 中性愉悦度，中等唤醒度
        }

        # 情绪文本映射表
        self.mood_text_map = {
            # 第一象限：高唤醒，正愉悦
            (0.5, 0.7): "兴奋",
            (0.3, 0.8): "快乐",
            (0.2, 0.65): "满足",
            # 第二象限：高唤醒，负愉悦
            (-0.5, 0.7): "愤怒",
            (-0.3, 0.8): "焦虑",
            (-0.2, 0.65): "烦躁",
            # 第三象限：低唤醒，负愉悦
            (-0.5, 0.3): "悲伤",
            (-0.3, 0.35): "疲倦",
            (-0.4, 0.15): "疲倦",
            # 第四象限：低唤醒，正愉悦
            (0.2, 0.45): "平静",
            (0.3, 0.4): "安宁",
            (0.5, 0.3): "放松",
        }

    @classmethod
    def get_instance(cls) -> "MoodManager":
        """获取MoodManager的单例实例"""
        if cls._instance is None:
            cls._instance = MoodManager()
        return cls._instance

    def start_mood_update(self, update_interval: float = 1.0) -> None:
        """
        启动情绪更新线程
        :param update_interval: 更新间隔（秒）
        """
        if self._running:
            return

        self._running = True
        self._update_thread = threading.Thread(
            target=self._continuous_mood_update, args=(update_interval,), daemon=True
        )
        self._update_thread.start()

    def stop_mood_update(self) -> None:
        """停止情绪更新线程"""
        self._running = False
        if self._update_thread and self._update_thread.is_alive():
            self._update_thread.join()

    def _continuous_mood_update(self, update_interval: float) -> None:
        """
        持续更新情绪状态的线程函数
        :param update_interval: 更新间隔（秒）
        """
        while self._running:
            self._apply_decay()
            self._update_mood_text()
            time.sleep(update_interval)

    def _apply_decay(self) -> None:
        """应用情绪衰减"""
        current_time = time.time()
        time_diff = current_time - self.last_update

        # Valence 向中性（0）回归
<<<<<<< HEAD
        valence_target = 0.0
=======
        valence_target = 0
>>>>>>> 2ac4db5f
        self.current_mood.valence = valence_target + (self.current_mood.valence - valence_target) * math.exp(
            -self.decay_rate_valence * time_diff
        )

        # Arousal 向中性（0.5）回归
        arousal_target = 0.5
        self.current_mood.arousal = arousal_target + (self.current_mood.arousal - arousal_target) * math.exp(
            -self.decay_rate_arousal * time_diff
        )

        # 确保值在合理范围内
        self.current_mood.valence = max(-1.0, min(1.0, self.current_mood.valence))
        self.current_mood.arousal = max(0.0, min(1.0, self.current_mood.arousal))

        self.last_update = current_time

    def update_mood_from_text(self, text: str, valence_change: float, arousal_change: float) -> None:
        """根据输入文本更新情绪状态"""

        self.current_mood.valence += valence_change
        self.current_mood.arousal += arousal_change

        # 限制范围
        self.current_mood.valence = max(-1.0, min(1.0, self.current_mood.valence))
        self.current_mood.arousal = max(0.0, min(1.0, self.current_mood.arousal))

        self._update_mood_text()

    def set_mood_text(self, text: str) -> None:
        """直接设置心情文本"""
        self.current_mood.text = text

    def _update_mood_text(self) -> None:
        """根据当前情绪状态更新文本描述"""
        closest_mood = None
        min_distance = float("inf")

        for (v, a), text in self.mood_text_map.items():
            distance = math.sqrt((self.current_mood.valence - v) ** 2 + (self.current_mood.arousal - a) ** 2)
            if distance < min_distance:
                min_distance = distance
                closest_mood = text

        if closest_mood:
            self.current_mood.text = closest_mood

    def update_mood_by_user(self, user_id: str, valence_change: float, arousal_change: float) -> None:
        """根据用户ID更新情绪状态"""

        # 这里可以根据用户ID添加特定的权重或规则
        weight = 1.0  # 默认权重

        self.current_mood.valence += valence_change * weight
        self.current_mood.arousal += arousal_change * weight

        # 限制范围
        self.current_mood.valence = max(-1.0, min(1.0, self.current_mood.valence))
        self.current_mood.arousal = max(0.0, min(1.0, self.current_mood.arousal))

        self._update_mood_text()

    def get_prompt(self) -> str:
        """根据当前情绪状态生成提示词"""

        base_prompt = f"当前心情：{self.current_mood.text}。"

        # 根据情绪状态添加额外的提示信息
        if self.current_mood.valence > 0.5:
            base_prompt += "你现在心情很好，"
        elif self.current_mood.valence < -0.5:
            base_prompt += "你现在心情不太好，"

        if self.current_mood.arousal > 0.7:
            base_prompt += "情绪比较激动。"
        elif self.current_mood.arousal < 0.3:
            base_prompt += "情绪比较平静。"

        return base_prompt

    def get_current_mood(self) -> MoodState:
        """获取当前情绪状态"""
        return self.current_mood

    def print_mood_status(self) -> None:
        """打印当前情绪状态"""
        logger.info(
            f"[情绪状态]愉悦度: {self.current_mood.valence:.2f}, "
            f"唤醒度: {self.current_mood.arousal:.2f}, "
            f"心情: {self.current_mood.text}"
        )

    def update_mood_from_emotion(self, emotion: str, intensity: float = 1.0) -> None:
        """
        根据情绪词更新心情状态
        :param emotion: 情绪词（如'happy', 'sad'等）
        :param intensity: 情绪强度（0.0-1.0）
        """
        if emotion not in self.emotion_map:
            return

        valence_change, arousal_change = self.emotion_map[emotion]

        # 应用情绪强度
        valence_change *= intensity
        arousal_change *= intensity

        # 更新当前情绪状态
        self.current_mood.valence += valence_change
        self.current_mood.arousal += arousal_change

        # 限制范围
        self.current_mood.valence = max(-1.0, min(1.0, self.current_mood.valence))
        self.current_mood.arousal = max(0.0, min(1.0, self.current_mood.arousal))

        self._update_mood_text()<|MERGE_RESOLUTION|>--- conflicted
+++ resolved
@@ -127,11 +127,7 @@
         time_diff = current_time - self.last_update
 
         # Valence 向中性（0）回归
-<<<<<<< HEAD
-        valence_target = 0.0
-=======
         valence_target = 0
->>>>>>> 2ac4db5f
         self.current_mood.valence = valence_target + (self.current_mood.valence - valence_target) * math.exp(
             -self.decay_rate_valence * time_diff
         )
