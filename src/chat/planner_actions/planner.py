import json
import time
import traceback
import random
import re
from typing import Dict, Optional, Tuple, List, TYPE_CHECKING
from rich.traceback import install
from datetime import datetime
from json_repair import repair_json

from src.llm_models.utils_model import LLMRequest
from src.config.config import global_config, model_config
from src.common.logger import get_logger
from src.common.data_models.info_data_model import ActionPlannerInfo
from src.chat.utils.prompt_builder import Prompt, global_prompt_manager
from src.chat.utils.chat_message_builder import (
    build_readable_actions,
    get_actions_by_timestamp_with_chat,
    build_readable_messages_with_id,
    get_raw_msg_before_timestamp_with_chat,
)
from src.chat.utils.utils import get_chat_type_and_target_info
from src.chat.planner_actions.action_manager import ActionManager
from src.chat.message_receive.chat_stream import get_chat_manager
from src.plugin_system.base.component_types import ActionInfo, ComponentType, ActionActivationType
from src.plugin_system.core.component_registry import component_registry

if TYPE_CHECKING:
    from src.common.data_models.info_data_model import TargetPersonInfo
    from src.common.data_models.database_data_model import DatabaseMessages

logger = get_logger("planner")

install(extra_lines=3)


def init_prompt():
    Prompt(
        """
{time_block}
{name_block}
你的兴趣是：{interest}
{chat_context_description}，以下是具体的聊天内容
**聊天内容**
{chat_content_block}

**动作记录**
{actions_before_now_block}

**可用的action**
reply
动作描述：
1.你可以选择呼叫了你的名字，但是你没有做出回应的消息进行回复
2.你可以自然的顺着正在进行的聊天内容进行回复或自然的提出一个问题
{{
    "action": "reply",
    "target_message_id":"想要回复的消息id",
    "reason":"回复的原因"
}}

no_reply
动作描述：
保持沉默，不回复直到有新消息
控制聊天频率，不要太过频繁的发言
{{
    "action": "no_reply",
}}

no_reply_until_call
动作描述：
保持沉默，直到有人直接叫你的名字
当前话题不感兴趣时使用，或有人不喜欢你的发言时使用
{{
    "action": "no_reply_until_call",
}}

{action_options_text}

请选择合适的action，并说明触发action的消息id和选择该action的原因。消息id格式:m+数字
先输出你的选择思考理由，再输出你选择的action，理由是一段平文本，不要分点，精简。
**动作选择要求**
请你根据聊天内容,用户的最新消息和以下标准选择合适的动作:
{plan_style}
{moderation_prompt}

请选择所有符合使用要求的action，动作用json格式输出，如果输出多个json，每个json都要单独用```json包裹，你可以重复使用同一个动作或不同动作:
**示例**
// 理由文本
```json
{{
    "action":"动作名",
    "target_message_id":"触发动作的消息id",
    //对应参数
}}
```
```json
{{
    "action":"动作名",
    "target_message_id":"触发动作的消息id",
    //对应参数
}}
```

""",
        "planner_prompt",
    )

    Prompt(
        """
{action_name}
动作描述：{action_description}
使用条件：
{action_require}
{{
    "action": "{action_name}",{action_parameters},
    "target_message_id":"触发action的消息id",
    "reason":"触发action的原因"
}}
""",
        "action_prompt",
    )


class ActionPlanner:
    def __init__(self, chat_id: str, action_manager: ActionManager):
        self.chat_id = chat_id
        self.log_prefix = f"[{get_chat_manager().get_stream_name(chat_id) or chat_id}]"
        self.action_manager = action_manager
        # LLM规划器配置
        self.planner_llm = LLMRequest(
            model_set=model_config.model_task_config.planner, request_type="planner"
        )  # 用于动作规划

        self.last_obs_time_mark = 0.0

    def find_message_by_id(
        self, message_id: str, message_id_list: List[Tuple[str, "DatabaseMessages"]]
    ) -> Optional["DatabaseMessages"]:
        # sourcery skip: use-next
        """
        根据message_id从message_id_list中查找对应的原始消息

        Args:
            message_id: 要查找的消息ID
            message_id_list: 消息ID列表，格式为[{'id': str, 'message': dict}, ...]

        Returns:
            找到的原始消息字典，如果未找到则返回None
        """
        for item in message_id_list:
            if item[0] == message_id:
                return item[1]
        return None

    def _parse_single_action(
        self,
        action_json: dict,
        message_id_list: List[Tuple[str, "DatabaseMessages"]],
        current_available_actions: List[Tuple[str, ActionInfo]],
    ) -> List[ActionPlannerInfo]:
        """解析单个action JSON并返回ActionPlannerInfo列表"""
        action_planner_infos = []

        try:
            action = action_json.get("action", "no_action")
            reasoning = action_json.get("reason", "未提供原因")
            action_data = {key: value for key, value in action_json.items() if key not in ["action", "reason"]}
            # 非no_action动作需要target_message_id
            target_message = None

            if target_message_id := action_json.get("target_message_id"):
                # 根据target_message_id查找原始消息
                target_message = self.find_message_by_id(target_message_id, message_id_list)
                if target_message is None:
                    logger.warning(f"{self.log_prefix}无法找到target_message_id '{target_message_id}' 对应的消息")
                    # 选择最新消息作为target_message
                    target_message = message_id_list[-1][1]
            else:
                target_message = message_id_list[-1][1]
                logger.debug(f"{self.log_prefix}动作'{action}'缺少target_message_id，使用最新消息作为target_message")

            # 验证action是否可用
            available_action_names = [action_name for action_name, _ in current_available_actions]
            internal_action_names = ["no_reply", "reply", "wait_time", "no_reply_until_call"]

            if action not in internal_action_names and action not in available_action_names:
                logger.warning(
                    f"{self.log_prefix}LLM 返回了当前不可用或无效的动作: '{action}' (可用: {available_action_names})，将强制使用 'no_reply'"
                )
                reasoning = (
                    f"LLM 返回了当前不可用的动作 '{action}' (可用: {available_action_names})。原始理由: {reasoning}"
                )
                action = "no_reply"

            # 创建ActionPlannerInfo对象
            # 将列表转换为字典格式
            available_actions_dict = dict(current_available_actions)
            action_planner_infos.append(
                ActionPlannerInfo(
                    action_type=action,
                    reasoning=reasoning,
                    action_data=action_data,
                    action_message=target_message,
                    available_actions=available_actions_dict,
                )
            )

        except Exception as e:
            logger.error(f"{self.log_prefix}解析单个action时出错: {e}")
            # 将列表转换为字典格式
            available_actions_dict = dict(current_available_actions)
            action_planner_infos.append(
                ActionPlannerInfo(
                    action_type="no_reply",
                    reasoning=f"解析单个action时出错: {e}",
                    action_data={},
                    action_message=None,
                    available_actions=available_actions_dict,
                )
            )

        return action_planner_infos

    async def plan(
        self,
        available_actions: Dict[str, ActionInfo],
        loop_start_time: float = 0.0,
    ) -> Tuple[List[ActionPlannerInfo], Optional["DatabaseMessages"]]:
        # sourcery skip: use-named-expression
        """
        规划器 (Planner): 使用LLM根据上下文决定做出什么动作。
        """
        target_message: Optional["DatabaseMessages"] = None

        # 获取聊天上下文
        message_list_before_now = get_raw_msg_before_timestamp_with_chat(
            chat_id=self.chat_id,
            timestamp=time.time(),
            limit=int(global_config.chat.max_context_size * 0.6),
        )
        message_id_list: list[Tuple[str, "DatabaseMessages"]] = []
        chat_content_block, message_id_list = build_readable_messages_with_id(
            messages=message_list_before_now,
            timestamp_mode="normal_no_YMD",
            read_mark=self.last_obs_time_mark,
            truncate=True,
            show_actions=True,
        )

        message_list_before_now_short = message_list_before_now[-int(global_config.chat.max_context_size * 0.3) :]
        chat_content_block_short, message_id_list_short = build_readable_messages_with_id(
            messages=message_list_before_now_short,
            timestamp_mode="normal_no_YMD",
            truncate=False,
            show_actions=False,
        )

        self.last_obs_time_mark = time.time()

        # 获取必要信息
        is_group_chat, chat_target_info, current_available_actions = self.get_necessary_info()

        # 应用激活类型过滤
        filtered_actions = self._filter_actions_by_activation_type(available_actions, chat_content_block_short)

        logger.debug(f"{self.log_prefix}过滤后有{len(filtered_actions)}个可用动作")

        # 构建包含所有动作的提示词
        prompt, message_id_list = await self.build_planner_prompt(
            is_group_chat=is_group_chat,
            chat_target_info=chat_target_info,
            current_available_actions=filtered_actions,
            chat_content_block=chat_content_block,
            message_id_list=message_id_list,
            interest=global_config.personality.interest,
        )

        # 调用LLM获取决策
        actions = await self._execute_main_planner(
            prompt=prompt,
            message_id_list=message_id_list,
            filtered_actions=filtered_actions,
            available_actions=available_actions,
            loop_start_time=loop_start_time,
        )

        # 获取target_message（如果有非no_action的动作）
        non_no_actions = [a for a in actions if a.action_type != "no_reply"]
        if non_no_actions:
            target_message = non_no_actions[0].action_message

        return actions, target_message

    async def build_planner_prompt(
        self,
        is_group_chat: bool,
        chat_target_info: Optional["TargetPersonInfo"],
        current_available_actions: Dict[str, ActionInfo],
        message_id_list: List[Tuple[str, "DatabaseMessages"]],
        chat_content_block: str = "",
        interest: str = "",
    ) -> tuple[str, List[Tuple[str, "DatabaseMessages"]]]:
        """构建 Planner LLM 的提示词 (获取模板并填充数据)"""
        try:
            # 获取最近执行过的动作
            actions_before_now = get_actions_by_timestamp_with_chat(
                chat_id=self.chat_id,
                timestamp_start=time.time() - 600,
                timestamp_end=time.time(),
                limit=6,
            )
            actions_before_now_block = build_readable_actions(actions=actions_before_now)
            if actions_before_now_block:
                actions_before_now_block = f"你刚刚选择并执行过的action是：\n{actions_before_now_block}"
            else:
                actions_before_now_block = ""

            # 构建聊天上下文描述
            chat_context_description = "你现在正在一个群聊中"

            # 构建动作选项块
            action_options_block = await self._build_action_options_block(current_available_actions)

            # 其他信息
            moderation_prompt_block = "请不要输出违法违规内容，不要输出色情，暴力，政治相关内容，如有敏感内容，请规避。"
            time_block = f"当前时间：{datetime.now().strftime('%Y-%m-%d %H:%M:%S')}"
            bot_name = global_config.bot.nickname
            bot_nickname = (
                f",也有人叫你{','.join(global_config.bot.alias_names)}" if global_config.bot.alias_names else ""
            )
            name_block = f"你的名字是{bot_name}{bot_nickname}，请注意哪些是你自己的发言。"

            # 获取主规划器模板并填充
            planner_prompt_template = await global_prompt_manager.get_prompt_async("planner_prompt")
            prompt = planner_prompt_template.format(
                time_block=time_block,
                chat_context_description=chat_context_description,
                chat_content_block=chat_content_block,
                actions_before_now_block=actions_before_now_block,
                action_options_text=action_options_block,
                moderation_prompt=moderation_prompt_block,
                name_block=name_block,
                interest=interest,
                plan_style=global_config.personality.plan_style,
            )
            

            return prompt, message_id_list
        except Exception as e:
            logger.error(f"构建 Planner 提示词时出错: {e}")
            logger.error(traceback.format_exc())
            return "构建 Planner Prompt 时出错", []

    def get_necessary_info(self) -> Tuple[bool, Optional["TargetPersonInfo"], Dict[str, ActionInfo]]:
        """
        获取 Planner 需要的必要信息
        """
        is_group_chat = True
        is_group_chat, chat_target_info = get_chat_type_and_target_info(self.chat_id)
        logger.debug(f"{self.log_prefix}获取到聊天信息 - 群聊: {is_group_chat}, 目标信息: {chat_target_info}")

        current_available_actions_dict = self.action_manager.get_using_actions()

        # 获取完整的动作信息
        all_registered_actions: Dict[str, ActionInfo] = component_registry.get_components_by_type(  # type: ignore
            ComponentType.ACTION
        )
        current_available_actions = {}
        for action_name in current_available_actions_dict:
            if action_name in all_registered_actions:
                current_available_actions[action_name] = all_registered_actions[action_name]
            else:
                logger.warning(f"{self.log_prefix}使用中的动作 {action_name} 未在已注册动作中找到")

        return is_group_chat, chat_target_info, current_available_actions

    def _filter_actions_by_activation_type(
        self, available_actions: Dict[str, ActionInfo], chat_content_block: str
    ) -> Dict[str, ActionInfo]:
        """根据激活类型过滤动作"""
        filtered_actions = {}

        for action_name, action_info in available_actions.items():
            if action_info.activation_type == ActionActivationType.NEVER:
                logger.debug(f"{self.log_prefix}动作 {action_name} 设置为 NEVER 激活类型，跳过")
                continue
            elif action_info.activation_type in [ActionActivationType.LLM_JUDGE, ActionActivationType.ALWAYS]:
                filtered_actions[action_name] = action_info
            elif action_info.activation_type == ActionActivationType.RANDOM:
                if random.random() < action_info.random_activation_probability:
                    filtered_actions[action_name] = action_info
            elif action_info.activation_type == ActionActivationType.KEYWORD:
                if action_info.activation_keywords:
                    for keyword in action_info.activation_keywords:
                        if keyword in chat_content_block:
                            filtered_actions[action_name] = action_info
                            break
            else:
                logger.warning(f"{self.log_prefix}未知的激活类型: {action_info.activation_type}，跳过处理")

        return filtered_actions

    async def _build_action_options_block(self, current_available_actions: Dict[str, ActionInfo]) -> str:
        # sourcery skip: use-join
        """构建动作选项块"""
        if not current_available_actions:
            return ""

        action_options_block = ""
        for action_name, action_info in current_available_actions.items():
            # 构建参数文本
            param_text = ""
            if action_info.action_parameters:
                param_text = "\n"
                for param_name, param_description in action_info.action_parameters.items():
                    param_text += f'    "{param_name}":"{param_description}"\n'
                param_text = param_text.rstrip("\n")

            # 构建要求文本
            require_text = ""
            for require_item in action_info.action_require:
                require_text += f"- {require_item}\n"
            require_text = require_text.rstrip("\n")

            # 获取动作提示模板并填充
            using_action_prompt = await global_prompt_manager.get_prompt_async("action_prompt")
            using_action_prompt = using_action_prompt.format(
                action_name=action_name,
                action_description=action_info.description,
                action_parameters=param_text,
                action_require=require_text,
            )

            action_options_block += using_action_prompt

        return action_options_block

    async def _execute_main_planner(
        self,
        prompt: str,
        message_id_list: List[Tuple[str, "DatabaseMessages"]],
        filtered_actions: Dict[str, ActionInfo],
        available_actions: Dict[str, ActionInfo],
        loop_start_time: float,
    ) -> List[ActionPlannerInfo]:
        """执行主规划器"""
        llm_content = None
        actions: List[ActionPlannerInfo] = []

        try:
            # 调用LLM
            llm_content, (reasoning_content, _, _) = await self.planner_llm.generate_response_async(prompt=prompt)

<<<<<<< HEAD
=======
            # logger.info(f"{self.log_prefix}规划器原始提示词: {prompt}")
            # logger.info(f"{self.log_prefix}规划器原始响应: {llm_content}")

>>>>>>> 1ef49380
            if global_config.debug.show_prompt:
                logger.info(f"{self.log_prefix}规划器原始提示词: {prompt}")
                logger.info(f"{self.log_prefix}规划器原始响应: {llm_content}")
                if reasoning_content:
                    logger.info(f"{self.log_prefix}规划器推理: {reasoning_content}")
            else:
                logger.debug(f"{self.log_prefix}规划器原始提示词: {prompt}")
                logger.debug(f"{self.log_prefix}规划器原始响应: {llm_content}")
                if reasoning_content:
                    logger.debug(f"{self.log_prefix}规划器推理: {reasoning_content}")

        except Exception as req_e:
            logger.error(f"{self.log_prefix}LLM 请求执行失败: {req_e}")
            return [
                ActionPlannerInfo(
                    action_type="no_reply",
                    reasoning=f"LLM 请求失败，模型出现问题: {req_e}",
                    action_data={},
                    action_message=None,
                    available_actions=available_actions,
                )
            ]

        # 解析LLM响应
        if llm_content:
            try:
                if json_objects := self._extract_json_from_markdown(llm_content):
                    logger.debug(f"{self.log_prefix}从响应中提取到{len(json_objects)}个JSON对象")
                    filtered_actions_list = list(filtered_actions.items())
                    for json_obj in json_objects:
                        actions.extend(self._parse_single_action(json_obj, message_id_list, filtered_actions_list))
                else:
                    # 尝试解析为直接的JSON
                    logger.warning(f"{self.log_prefix}LLM没有返回可用动作: {llm_content}")
                    actions = self._create_no_reply("LLM没有返回可用动作", available_actions)

            except Exception as json_e:
                logger.warning(f"{self.log_prefix}解析LLM响应JSON失败 {json_e}. LLM原始输出: '{llm_content}'")
                actions = self._create_no_reply(f"解析LLM响应JSON失败: {json_e}", available_actions)
                traceback.print_exc()
        else:
            actions = self._create_no_reply("规划器没有获得LLM响应", available_actions)

        # 添加循环开始时间到所有非no_action动作
        for action in actions:
            action.action_data = action.action_data or {}
            action.action_data["loop_start_time"] = loop_start_time

        logger.debug(
            f"{self.log_prefix}规划器选择了{len(actions)}个动作: {' '.join([a.action_type for a in actions])}"
        )

        return actions

    def _create_no_reply(self, reasoning: str, available_actions: Dict[str, ActionInfo]) -> List[ActionPlannerInfo]:
        """创建no_action"""
        return [
            ActionPlannerInfo(
                action_type="no_reply",
                reasoning=reasoning,
                action_data={},
                action_message=None,
                available_actions=available_actions,
            )
        ]

    def _extract_json_from_markdown(self, content: str) -> List[dict]:
        # sourcery skip: for-append-to-extend
        """从Markdown格式的内容中提取JSON对象"""
        json_objects = []

        # 使用正则表达式查找```json包裹的JSON内容
        json_pattern = r"```json\s*(.*?)\s*```"
        matches = re.findall(json_pattern, content, re.DOTALL)

        for match in matches:
            try:
                # 清理可能的注释和格式问题
                json_str = re.sub(r"//.*?\n", "\n", match)  # 移除单行注释
                json_str = re.sub(r"/\*.*?\*/", "", json_str, flags=re.DOTALL)  # 移除多行注释
                if json_str := json_str.strip():
                    json_obj = json.loads(repair_json(json_str))
                    if isinstance(json_obj, dict):
                        json_objects.append(json_obj)
                    elif isinstance(json_obj, list):
                        for item in json_obj:
                            if isinstance(item, dict):
                                json_objects.append(item)
            except Exception as e:
                logger.warning(f"解析JSON块失败: {e}, 块内容: {match[:100]}...")
                continue

        return json_objects


init_prompt()<|MERGE_RESOLUTION|>--- conflicted
+++ resolved
@@ -451,12 +451,6 @@
             # 调用LLM
             llm_content, (reasoning_content, _, _) = await self.planner_llm.generate_response_async(prompt=prompt)
 
-<<<<<<< HEAD
-=======
-            # logger.info(f"{self.log_prefix}规划器原始提示词: {prompt}")
-            # logger.info(f"{self.log_prefix}规划器原始响应: {llm_content}")
-
->>>>>>> 1ef49380
             if global_config.debug.show_prompt:
                 logger.info(f"{self.log_prefix}规划器原始提示词: {prompt}")
                 logger.info(f"{self.log_prefix}规划器原始响应: {llm_content}")
