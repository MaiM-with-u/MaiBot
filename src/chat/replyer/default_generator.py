--- conflicted
+++ resolved
@@ -91,7 +91,7 @@
 """,
         "replyer_prompt",
     )
-
+    
     Prompt(
         """
 {expression_habits_block}{tool_info_block}
@@ -116,6 +116,7 @@
 """,
         "replyer_self_prompt",
     )
+    
 
     Prompt(
         """
@@ -178,7 +179,7 @@
         Returns:
             Tuple[bool, Optional[Dict[str, Any]], Optional[str]]: (是否成功, 生成的回复, 使用的prompt)
         """
-
+        
         prompt = None
         selected_expressions = None
         if available_actions is None:
@@ -186,7 +187,7 @@
         try:
             # 3. 构建 Prompt
             with Timer("构建Prompt", {}):  # 内部计时器，可选保留
-                prompt, selected_expressions = await self.build_prompt_reply_context(
+                prompt,selected_expressions = await self.build_prompt_reply_context(
                     extra_info=extra_info,
                     available_actions=available_actions,
                     choosen_actions=choosen_actions,
@@ -293,19 +294,15 @@
     async def build_relation_info(self, sender: str, target: str):
         if not global_config.relationship.enable_relationship:
             return ""
-<<<<<<< HEAD
-
-=======
         
         if not sender:
             return ""
         
->>>>>>> a9c10f33
         if sender == global_config.bot.nickname:
             return ""
 
         # 获取用户ID
-        person = Person(person_name=sender)
+        person = Person(person_name = sender)
         if not is_person_known(person_name=sender):
             logger.warning(f"未找到用户 {sender} 的ID，跳过信息提取")
             return f"你完全不认识{sender}，不理解ta的相关信息。"
@@ -313,7 +310,6 @@
         return person.build_relationship()
 
     async def build_expression_habits(self, chat_history: str, target: str) -> Tuple[str, List[int]]:
-        # sourcery skip: for-append-to-extend
         """构建表达习惯块
 
         Args:
@@ -366,7 +362,7 @@
         Returns:
             str: 记忆信息字符串
         """
-
+        
         if not global_config.memory.enable_memory:
             return ""
 
@@ -375,6 +371,7 @@
         running_memories = await self.memory_activator.activate_memory_with_chat_history(
             target_message=target, chat_history_prompt=chat_history
         )
+        
 
         if global_config.memory.enable_instant_memory:
             asyncio.create_task(self.instant_memory.create_and_store_memory(chat_history))
@@ -385,9 +382,10 @@
         if not running_memories:
             return ""
 
+
         memory_str = "以下是当前在聊天中，你回忆起的记忆：\n"
         for running_memory in running_memories:
-            keywords, content = running_memory
+            keywords,content = running_memory
             memory_str += f"- {keywords}：{content}\n"
 
         if instant_memory:
@@ -409,6 +407,7 @@
 
         if not enable_tool:
             return ""
+
 
         try:
             # 使用工具执行器获取信息
@@ -563,18 +562,16 @@
             # 检查最新五条消息中是否包含bot自己说的消息
             latest_5_messages = core_dialogue_list[-5:] if len(core_dialogue_list) >= 5 else core_dialogue_list
             has_bot_message = any(str(msg.get("user_id")) == bot_id for msg in latest_5_messages)
-
+            
             # logger.info(f"最新五条消息：{latest_5_messages}")
             # logger.info(f"最新五条消息中是否包含bot自己说的消息：{has_bot_message}")
-
+            
             # 如果最新五条消息中不包含bot的消息，则返回空字符串
             if not has_bot_message:
                 core_dialogue_prompt = ""
             else:
-                core_dialogue_list = core_dialogue_list[
-                    -int(global_config.chat.max_context_size * 0.6) :
-                ]  # 限制消息数量
-
+                core_dialogue_list = core_dialogue_list[-int(global_config.chat.max_context_size * 0.6) :]  # 限制消息数量
+                
                 core_dialogue_prompt_str = build_readable_messages(
                     core_dialogue_list,
                     replace_bot_name=True,
@@ -636,12 +633,12 @@
         mai_think.sender = sender
         mai_think.target = target
         return mai_think
-
-    async def build_actions_prompt(
-        self, available_actions, choosen_actions: Optional[List[Dict[str, Any]]] = None
-    ) -> str:
-        """构建动作提示"""
-
+    
+    
+    async def build_actions_prompt(self, available_actions, choosen_actions: Optional[List[Dict[str, Any]]] = None) -> str:
+        """构建动作提示
+        """
+        
         action_descriptions = ""
         if available_actions:
             action_descriptions = "你可以做以下这些动作：\n"
@@ -649,24 +646,25 @@
                 action_description = action_info.description
                 action_descriptions += f"- {action_name}: {action_description}\n"
             action_descriptions += "\n"
-
+        
         choosen_action_descriptions = ""
         if choosen_actions:
             for action in choosen_actions:
-                action_name = action.get("action_type", "unknown_action")
-                if action_name == "reply":
+                action_name = action.get('action_type', 'unknown_action')
+                if action_name =="reply":
                     continue
-                action_description = action.get("reason", "无描述")
-                reasoning = action.get("reasoning", "无原因")
+                action_description = action.get('reason', '无描述')
+                reasoning = action.get('reasoning', '无原因')
 
                 choosen_action_descriptions += f"- {action_name}: {action_description}，原因：{reasoning}\n"
-
+        
         if choosen_action_descriptions:
             action_descriptions += "根据聊天情况，你决定在回复的同时做以下这些动作：\n"
             action_descriptions += choosen_action_descriptions
 
         return action_descriptions
-
+        
+        
     async def build_prompt_reply_context(
         self,
         extra_info: str = "",
@@ -696,44 +694,41 @@
         chat_id = chat_stream.stream_id
         is_group_chat = bool(chat_stream.group_info)
         platform = chat_stream.platform
-
+        
         if reply_message:
-            user_id = reply_message.get("user_id", "")
+            user_id = reply_message.get("user_id","")
             person = Person(platform=platform, user_id=user_id)
             person_name = person.person_name or user_id
             sender = person_name
-            target = reply_message.get("processed_plain_text")
+            target = reply_message.get('processed_plain_text')
         else:
             person_name = "用户"
             sender = "用户"
             target = "消息"
+        
 
         if global_config.mood.enable_mood:
             chat_mood = mood_manager.get_mood_by_chat_id(chat_id)
             mood_prompt = chat_mood.mood_state
         else:
             mood_prompt = ""
-
+            
         target = replace_user_references_sync(target, chat_stream.platform, replace_bot_name=True)
 
-        # TODO: 修复！
+
         message_list_before_now_long = get_raw_msg_before_timestamp_with_chat(
             chat_id=chat_id,
             timestamp=time.time(),
             limit=global_config.chat.max_context_size * 1,
         )
-        temp_msg_list_before_long = [msg.__dict__ for msg in message_list_before_now_long]
-
-        # TODO: 修复！
+
         message_list_before_short = get_raw_msg_before_timestamp_with_chat(
             chat_id=chat_id,
             timestamp=time.time(),
             limit=int(global_config.chat.max_context_size * 0.33),
         )
-        temp_msg_list_before_short = [msg.__dict__ for msg in message_list_before_short]
-
         chat_talking_prompt_short = build_readable_messages(
-            temp_msg_list_before_short,
+            message_list_before_short,
             replace_bot_name=True,
             merge_messages=False,
             timestamp_mode="relative",
@@ -747,12 +742,12 @@
                 self.build_expression_habits(chat_talking_prompt_short, target), "expression_habits"
             ),
             self._time_and_run_task(self.build_relation_info(sender, target), "relation_info"),
-            self._time_and_run_task(self.build_memory_block(temp_msg_list_before_short, target), "memory_block"),
+            self._time_and_run_task(self.build_memory_block(message_list_before_short, target), "memory_block"),
             self._time_and_run_task(
                 self.build_tool_info(chat_talking_prompt_short, sender, target, enable_tool=enable_tool), "tool_info"
             ),
             self._time_and_run_task(self.get_prompt_info(chat_talking_prompt_short, sender, target), "prompt_info"),
-            self._time_and_run_task(self.build_actions_prompt(available_actions, choosen_actions), "actions_info"),
+            self._time_and_run_task(self.build_actions_prompt(available_actions,choosen_actions), "actions_info"),
         )
 
         # 任务名称中英文映射
@@ -768,7 +763,7 @@
         # 处理结果
         timing_logs = []
         results_dict = {}
-
+        
         almost_zero_str = ""
         for name, result, duration in task_results:
             results_dict[name] = result
@@ -776,7 +771,7 @@
             if duration < 0.01:
                 almost_zero_str += f"{chinese_name},"
                 continue
-
+            
             timing_logs.append(f"{chinese_name}: {duration:.1f}s")
             if duration > 8:
                 logger.warning(f"回复生成前信息获取耗时过长: {chinese_name} 耗时: {duration:.1f}s，请使用更快的模型")
@@ -799,7 +794,9 @@
 
         identity_block = await get_individuality().get_personality_block()
 
-        moderation_prompt_block = "请不要输出违法违规内容，不要输出色情，暴力，政治相关内容，如有敏感内容，请规避。"
+        moderation_prompt_block = (
+            "请不要输出违法违规内容，不要输出色情，暴力，政治相关内容，如有敏感内容，请规避。"
+        )
 
         if sender:
             if is_group_chat:
@@ -807,9 +804,7 @@
                     f"现在{sender}说的:{target}。引起了你的注意，你想要在群里发言或者回复这条消息。原因是{reply_reason}"
                 )
             else:  # private chat
-                reply_target_block = (
-                    f"现在{sender}说的:{target}。引起了你的注意，针对这条消息回复。原因是{reply_reason}"
-                )
+                reply_target_block = f"现在{sender}说的:{target}。引起了你的注意，针对这条消息回复。原因是{reply_reason}"
         else:
             reply_target_block = ""
 
@@ -829,9 +824,10 @@
         #         "chat_target_private2", sender_name=chat_target_name
         #     )
 
+
         # 构建分离的对话 prompt
         core_dialogue_prompt, background_dialogue_prompt = self.build_s4u_chat_history_prompts(
-            temp_msg_list_before_long, user_id, sender
+            message_list_before_now_long, user_id, sender
         )
 
         if global_config.bot.qq_account == user_id and platform == global_config.bot.platform:
@@ -853,7 +849,7 @@
                 reply_style=global_config.personality.reply_style,
                 keywords_reaction_prompt=keywords_reaction_prompt,
                 moderation_prompt=moderation_prompt_block,
-            ), selected_expressions
+            ),selected_expressions
         else:
             return await global_prompt_manager.format_prompt(
                 "replyer_prompt",
@@ -874,7 +870,7 @@
                 reply_style=global_config.personality.reply_style,
                 keywords_reaction_prompt=keywords_reaction_prompt,
                 moderation_prompt=moderation_prompt_block,
-            ), selected_expressions
+            ),selected_expressions
 
     async def build_prompt_rewrite_context(
         self,
@@ -905,10 +901,8 @@
             timestamp=time.time(),
             limit=min(int(global_config.chat.max_context_size * 0.33), 15),
         )
-        # TODO: 修复！
-        temp_msg_list_before_now_half = [msg.__dict__ for msg in message_list_before_now_half]
         chat_talking_prompt_half = build_readable_messages(
-            temp_msg_list_before_now_half,
+            message_list_before_now_half,
             replace_bot_name=True,
             merge_messages=False,
             timestamp_mode="relative",
@@ -921,6 +915,7 @@
             self.build_expression_habits(chat_talking_prompt_half, target),
             self.build_relation_info(sender, target),
         )
+        
 
         keywords_reaction_prompt = await self.build_keywords_reaction_prompt(target)
 
@@ -1032,9 +1027,7 @@
             else:
                 logger.debug(f"\n{prompt}\n")
 
-            content, (reasoning_content, model_name, tool_calls) = await self.express_model.generate_response_async(
-                prompt
-            )
+            content, (reasoning_content, model_name, tool_calls) = await self.express_model.generate_response_async(prompt)
 
             logger.debug(f"replyer生成内容: {content}")
         return content, reasoning_content, model_name, tool_calls
@@ -1043,6 +1036,7 @@
         related_info = ""
         start_time = time.time()
         from src.plugins.built_in.knowledge.lpmm_get_knowledge import SearchKnowledgeFromLPMMTool
+
 
         logger.debug(f"获取知识库内容，元消息：{message[:30]}...，消息长度: {len(message)}")
         # 从LPMM知识库获取知识
