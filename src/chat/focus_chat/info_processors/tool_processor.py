--- conflicted
+++ resolved
@@ -1,364 +1,185 @@
-<<<<<<< HEAD
-from src.chat.heart_flow.observation.chatting_observation import ChattingObservation
-from src.llm_models.utils_model import LLMRequest
-from src.config.config import global_config
-import time
-from src.common.logger import get_logger
-from src.individuality.individuality import get_individuality
-from src.chat.utils.prompt_builder import Prompt, global_prompt_manager
-from src.tools.tool_use import ToolUser
-from src.chat.utils.json_utils import process_llm_tool_calls
-from .base_processor import BaseProcessor
-from typing import List, Optional, Dict
-from src.chat.heart_flow.observation.observation import Observation
-from src.chat.focus_chat.info.structured_info import StructuredInfo
-from src.chat.heart_flow.observation.structure_observation import StructureObservation
-
-logger = get_logger("processor")
-
-
-def init_prompt():
-    # ... 原有代码 ...
-
-    # 添加工具执行器提示词
-    tool_executor_prompt = """
-你是一个专门执行工具的助手。你的名字是{bot_name}。现在是{time_now}。
-群里正在进行的聊天内容：
-{chat_observe_info}
-
-请仔细分析聊天内容，考虑以下几点：
-1. 内容中是否包含需要查询信息的问题
-2. 是否有明确的工具使用指令
-
-If you need to use a tool, please directly call the corresponding tool function. If you do not need to use any tool, simply output "No tool needed".
-"""
-    Prompt(tool_executor_prompt, "tool_executor_prompt")
-
-
-class ToolProcessor(BaseProcessor):
-    log_prefix = "工具执行器"
-
-    def __init__(self, subheartflow_id: str):
-        super().__init__()
-        self.subheartflow_id = subheartflow_id
-        self.log_prefix = f"[{subheartflow_id}:ToolExecutor] "
-        self.llm_model = LLMRequest(
-            model=global_config.model.focus_tool_use,
-            request_type="focus.processor.tool",
-        )
-        self.structured_info = []
-
-    async def process_info(
-        self, observations: Optional[List[Observation]] = None, running_memorys: Optional[List[Dict]] = None, *infos
-    ) -> List[StructuredInfo]:
-        """处理信息对象
-
-        Args:
-            observations: 可选的观察列表，包含ChattingObservation和StructureObservation类型
-            running_memorys: 可选的运行时记忆列表，包含字典类型的记忆信息
-            *infos: 可变数量的InfoBase类型的信息对象
-
-        Returns:
-            list: 处理后的结构化信息列表
-        """
-
-        working_infos = []
-        result = []
-
-        if observations:
-            for observation in observations:
-                if isinstance(observation, ChattingObservation):
-                    result, used_tools, prompt = await self.execute_tools(observation, running_memorys)
-
-            logger.debug(f"工具调用结果: {result}")
-            # 更新WorkingObservation中的结构化信息
-            for observation in observations:
-                if isinstance(observation, StructureObservation):
-                    for structured_info in result:
-                        # logger.debug(f"{self.log_prefix} 更新WorkingObservation中的结构化信息: {structured_info}")
-                        observation.add_structured_info(structured_info)
-
-                    working_infos = observation.get_observe_info()
-                    logger.debug(f"{self.log_prefix} 获取更新后WorkingObservation中的结构化信息: {working_infos}")
-
-        structured_info = StructuredInfo()
-        if working_infos:
-            for working_info in working_infos:
-                structured_info.set_info(key=working_info.get("type"), value=working_info.get("content"))
-
-        return [structured_info]
-
-    async def execute_tools(self, observation: ChattingObservation, running_memorys: Optional[List[Dict]] = None):
-        """
-        并行执行工具，返回结构化信息
-
-        参数:
-            sub_mind: 子思维对象
-            chat_target_name: 聊天目标名称，默认为"对方"
-            is_group_chat: 是否为群聊，默认为False
-            return_details: 是否返回详细信息，默认为False
-            cycle_info: 循环信息对象，可用于记录详细执行信息
-
-        返回:
-            如果return_details为False:
-                List[Dict]: 工具执行结果的结构化信息列表
-            如果return_details为True:
-                Tuple[List[Dict], List[str], str]: (工具执行结果列表, 使用的工具列表, 工具执行提示词)
-        """
-        tool_instance = ToolUser()
-        tools = tool_instance._define_tools()
-
-        # logger.debug(f"observation: {observation}")
-        # logger.debug(f"observation.chat_target_info: {observation.chat_target_info}")
-        # logger.debug(f"observation.is_group_chat: {observation.is_group_chat}")
-        # logger.debug(f"observation.person_list: {observation.person_list}")
-
-        is_group_chat = observation.is_group_chat
-
-        chat_observe_info = observation.get_observe_info()
-        # person_list = observation.person_list
-
-        memory_str = ""
-        if running_memorys:
-            memory_str = "以下是当前在聊天中，你回忆起的记忆：\n"
-            for running_memory in running_memorys:
-                memory_str += f"{running_memory['topic']}: {running_memory['content']}\n"
-
-        # 获取时间信息
-        time_now = time.strftime("%Y-%m-%d %H:%M:%S", time.localtime())
-
-        # 构建专用于工具调用的提示词
-        prompt = await global_prompt_manager.format_prompt(
-            "tool_executor_prompt",
-            memory_str=memory_str,
-            chat_observe_info=chat_observe_info,
-            is_group_chat=is_group_chat,
-            bot_name=get_individuality().name,
-            time_now=time_now,
-        )
-
-        # 调用LLM，专注于工具使用
-        # logger.info(f"开始执行工具调用{prompt}")
-        response, other_info = await self.llm_model.generate_response_async(prompt=prompt, tools=tools)
-
-        if len(other_info) == 3:
-            reasoning_content, model_name, tool_calls = other_info
-        else:
-            reasoning_content, model_name = other_info
-            tool_calls = None
-
-        # print("tooltooltooltooltooltooltooltooltooltooltooltooltooltooltooltooltool")
-        if tool_calls:
-            logger.info(f"获取到工具原始输出:\n{tool_calls}")
-            # 处理工具调用和结果收集，类似于SubMind中的逻辑
-        new_structured_items = []
-        used_tools = []  # 记录使用了哪些工具
-
-        if tool_calls:
-            success, valid_tool_calls, error_msg = process_llm_tool_calls(tool_calls)
-            if success and valid_tool_calls:
-                for tool_call in valid_tool_calls:
-                    try:
-                        # 记录使用的工具名称
-                        tool_name = tool_call.get("name", "unknown_tool")
-                        used_tools.append(tool_name)
-
-                        result = await tool_instance._execute_tool_call(tool_call)
-
-                        name = result.get("type", "unknown_type")
-                        content = result.get("content", "")
-
-                        logger.info(f"工具{name}，获得信息:{content}")
-                        if result:
-                            new_item = {
-                                "type": result.get("type", "unknown_type"),
-                                "id": result.get("id", f"tool_exec_{time.time()}"),
-                                "content": result.get("content", ""),
-                                "ttl": 3,
-                            }
-                            new_structured_items.append(new_item)
-                    except Exception as e:
-                        logger.error(f"{self.log_prefix}工具执行失败: {e}")
-
-        return new_structured_items, used_tools, prompt
-
-
-init_prompt()
-=======
-from src.chat.heart_flow.observation.chatting_observation import ChattingObservation
-from src.llm_models.utils_model import LLMRequest
-from src.config.config import global_config
-import time
-from src.common.logger import get_logger
-from src.individuality.individuality import get_individuality
-from src.chat.utils.prompt_builder import Prompt, global_prompt_manager
-from src.tools.tool_use import ToolUser
-from src.chat.utils.json_utils import process_llm_tool_calls
-from .base_processor import BaseProcessor
-from typing import List, Optional
-from src.chat.heart_flow.observation.observation import Observation
-from src.chat.focus_chat.info.structured_info import StructuredInfo
-from src.chat.heart_flow.observation.structure_observation import StructureObservation
-
-logger = get_logger("processor")
-
-
-def init_prompt():
-    # ... 原有代码 ...
-
-    # 添加工具执行器提示词
-    tool_executor_prompt = """
-你是一个专门执行工具的助手。你的名字是{bot_name}。现在是{time_now}。
-群里正在进行的聊天内容：
-{chat_observe_info}
-
-请仔细分析聊天内容，考虑以下几点：
-1. 内容中是否包含需要查询信息的问题
-2. 是否有明确的工具使用指令
-
-If you need to use a tool, please directly call the corresponding tool function. If you do not need to use any tool, simply output "No tool needed".
-"""
-    Prompt(tool_executor_prompt, "tool_executor_prompt")
-
-
-class ToolProcessor(BaseProcessor):
-    log_prefix = "工具执行器"
-
-    def __init__(self, subheartflow_id: str):
-        super().__init__()
-        self.subheartflow_id = subheartflow_id
-        self.log_prefix = f"[{subheartflow_id}:ToolExecutor] "
-        self.llm_model = LLMRequest(
-            model=global_config.model.focus_tool_use,
-            request_type="focus.processor.tool",
-        )
-        self.structured_info = []
-
-    async def process_info(self, observations: Optional[List[Observation]] = None) -> List[StructuredInfo]:
-        """处理信息对象
-
-        Args:
-            observations: 可选的观察列表，包含ChattingObservation和StructureObservation类型
-            running_memories: 可选的运行时记忆列表，包含字典类型的记忆信息
-            *infos: 可变数量的InfoBase类型的信息对象
-
-        Returns:
-            list: 处理后的结构化信息列表
-        """
-
-        working_infos = []
-        result = []
-
-        if observations:
-            for observation in observations:
-                if isinstance(observation, ChattingObservation):
-                    result, used_tools, prompt = await self.execute_tools(observation)
-
-            logger.debug(f"工具调用结果: {result}")
-            # 更新WorkingObservation中的结构化信息
-            for observation in observations:
-                if isinstance(observation, StructureObservation):
-                    for structured_info in result:
-                        # logger.debug(f"{self.log_prefix} 更新WorkingObservation中的结构化信息: {structured_info}")
-                        observation.add_structured_info(structured_info)
-
-                    working_infos = observation.get_observe_info()
-                    logger.debug(f"{self.log_prefix} 获取更新后WorkingObservation中的结构化信息: {working_infos}")
-
-        structured_info = StructuredInfo()
-        if working_infos:
-            for working_info in working_infos:
-                structured_info.set_info(key=working_info.get("type"), value=working_info.get("content"))
-
-        return [structured_info]
-
-    async def execute_tools(self, observation: ChattingObservation):
-        """
-        并行执行工具，返回结构化信息
-
-        参数:
-            sub_mind: 子思维对象
-            chat_target_name: 聊天目标名称，默认为"对方"
-            is_group_chat: 是否为群聊，默认为False
-            return_details: 是否返回详细信息，默认为False
-            cycle_info: 循环信息对象，可用于记录详细执行信息
-
-        返回:
-            如果return_details为False:
-                List[Dict]: 工具执行结果的结构化信息列表
-            如果return_details为True:
-                Tuple[List[Dict], List[str], str]: (工具执行结果列表, 使用的工具列表, 工具执行提示词)
-        """
-        tool_instance = ToolUser()
-        tools = tool_instance._define_tools()
-
-        # logger.debug(f"observation: {observation}")
-        # logger.debug(f"observation.chat_target_info: {observation.chat_target_info}")
-        # logger.debug(f"observation.is_group_chat: {observation.is_group_chat}")
-        # logger.debug(f"observation.person_list: {observation.person_list}")
-
-        is_group_chat = observation.is_group_chat
-
-        chat_observe_info = observation.get_observe_info()
-        # person_list = observation.person_list
-
-        # 获取时间信息
-        time_now = time.strftime("%Y-%m-%d %H:%M:%S", time.localtime())
-
-        # 构建专用于工具调用的提示词
-        prompt = await global_prompt_manager.format_prompt(
-            "tool_executor_prompt",
-            chat_observe_info=chat_observe_info,
-            is_group_chat=is_group_chat,
-            bot_name=get_individuality().name,
-            time_now=time_now,
-        )
-
-        # 调用LLM，专注于工具使用
-        # logger.info(f"开始执行工具调用{prompt}")
-        response, other_info = await self.llm_model.generate_response_async(prompt=prompt, tools=tools)
-
-        if len(other_info) == 3:
-            reasoning_content, model_name, tool_calls = other_info
-        else:
-            reasoning_content, model_name = other_info
-            tool_calls = None
-
-        # print("tooltooltooltooltooltooltooltooltooltooltooltooltooltooltooltooltool")
-        if tool_calls:
-            logger.info(f"获取到工具原始输出:\n{tool_calls}")
-            # 处理工具调用和结果收集，类似于SubMind中的逻辑
-        new_structured_items = []
-        used_tools = []  # 记录使用了哪些工具
-
-        if tool_calls:
-            success, valid_tool_calls, error_msg = process_llm_tool_calls(tool_calls)
-            if success and valid_tool_calls:
-                for tool_call in valid_tool_calls:
-                    try:
-                        # 记录使用的工具名称
-                        tool_name = tool_call.get("name", "unknown_tool")
-                        used_tools.append(tool_name)
-
-                        result = await tool_instance._execute_tool_call(tool_call)
-
-                        name = result.get("type", "unknown_type")
-                        content = result.get("content", "")
-
-                        logger.info(f"工具{name}，获得信息:{content}")
-                        if result:
-                            new_item = {
-                                "type": result.get("type", "unknown_type"),
-                                "id": result.get("id", f"tool_exec_{time.time()}"),
-                                "content": result.get("content", ""),
-                                "ttl": 3,
-                            }
-                            new_structured_items.append(new_item)
-                    except Exception as e:
-                        logger.error(f"{self.log_prefix}工具执行失败: {e}")
-
-        return new_structured_items, used_tools, prompt
-
-
-init_prompt()
->>>>>>> 44f79a6c
+from src.chat.heart_flow.observation.chatting_observation import ChattingObservation
+from src.llm_models.utils_model import LLMRequest
+from src.config.config import global_config
+import time
+from src.common.logger import get_logger
+from src.individuality.individuality import get_individuality
+from src.chat.utils.prompt_builder import Prompt, global_prompt_manager
+from src.tools.tool_use import ToolUser
+from src.chat.utils.json_utils import process_llm_tool_calls
+from .base_processor import BaseProcessor
+from typing import List, Optional, Dict
+from src.chat.heart_flow.observation.observation import Observation
+from src.chat.focus_chat.info.structured_info import StructuredInfo
+from src.chat.heart_flow.observation.structure_observation import StructureObservation
+
+logger = get_logger("processor")
+
+
+def init_prompt():
+    # ... 原有代码 ...
+
+    # 添加工具执行器提示词
+    tool_executor_prompt = """
+你是一个专门执行工具的助手。你的名字是{bot_name}。现在是{time_now}。
+群里正在进行的聊天内容：
+{chat_observe_info}
+
+请仔细分析聊天内容，考虑以下几点：
+1. 内容中是否包含需要查询信息的问题
+2. 是否有明确的工具使用指令
+
+If you need to use a tool, please directly call the corresponding tool function. If you do not need to use any tool, simply output "No tool needed".
+"""
+    Prompt(tool_executor_prompt, "tool_executor_prompt")
+
+
+class ToolProcessor(BaseProcessor):
+    log_prefix = "工具执行器"
+
+    def __init__(self, subheartflow_id: str):
+        super().__init__()
+        self.subheartflow_id = subheartflow_id
+        self.log_prefix = f"[{subheartflow_id}:ToolExecutor] "
+        self.llm_model = LLMRequest(
+            model=global_config.model.focus_tool_use,
+            request_type="focus.processor.tool",
+        )
+        self.structured_info = []
+
+    async def process_info(
+        self, observations: Optional[List[Observation]] = None, running_memorys: Optional[List[Dict]] = None, *infos
+    ) -> List[StructuredInfo]:
+        """处理信息对象
+
+        Args:
+            observations: 可选的观察列表，包含ChattingObservation和StructureObservation类型
+            running_memorys: 可选的运行时记忆列表，包含字典类型的记忆信息
+            *infos: 可变数量的InfoBase类型的信息对象
+
+        Returns:
+            list: 处理后的结构化信息列表
+        """
+
+        working_infos = []
+        result = []
+
+        if observations:
+            for observation in observations:
+                if isinstance(observation, ChattingObservation):
+                    result, used_tools, prompt = await self.execute_tools(observation, running_memorys)
+
+            logger.debug(f"工具调用结果: {result}")
+            # 更新WorkingObservation中的结构化信息
+            for observation in observations:
+                if isinstance(observation, StructureObservation):
+                    for structured_info in result:
+                        # logger.debug(f"{self.log_prefix} 更新WorkingObservation中的结构化信息: {structured_info}")
+                        observation.add_structured_info(structured_info)
+
+                    working_infos = observation.get_observe_info()
+                    logger.debug(f"{self.log_prefix} 获取更新后WorkingObservation中的结构化信息: {working_infos}")
+
+        structured_info = StructuredInfo()
+        if working_infos:
+            for working_info in working_infos:
+                structured_info.set_info(key=working_info.get("type"), value=working_info.get("content"))
+
+        return [structured_info]
+
+    async def execute_tools(self, observation: ChattingObservation, running_memorys: Optional[List[Dict]] = None):
+        """
+        并行执行工具，返回结构化信息
+
+        参数:
+            sub_mind: 子思维对象
+            chat_target_name: 聊天目标名称，默认为"对方"
+            is_group_chat: 是否为群聊，默认为False
+            return_details: 是否返回详细信息，默认为False
+            cycle_info: 循环信息对象，可用于记录详细执行信息
+
+        返回:
+            如果return_details为False:
+                List[Dict]: 工具执行结果的结构化信息列表
+            如果return_details为True:
+                Tuple[List[Dict], List[str], str]: (工具执行结果列表, 使用的工具列表, 工具执行提示词)
+        """
+        tool_instance = ToolUser()
+        tools = tool_instance._define_tools()
+
+        # logger.debug(f"observation: {observation}")
+        # logger.debug(f"observation.chat_target_info: {observation.chat_target_info}")
+        # logger.debug(f"observation.is_group_chat: {observation.is_group_chat}")
+        # logger.debug(f"observation.person_list: {observation.person_list}")
+
+        is_group_chat = observation.is_group_chat
+
+        chat_observe_info = observation.get_observe_info()
+        # person_list = observation.person_list
+
+        memory_str = ""
+        if running_memorys:
+            memory_str = "以下是当前在聊天中，你回忆起的记忆：\n"
+            for running_memory in running_memorys:
+                memory_str += f"{running_memory['topic']}: {running_memory['content']}\n"
+
+        # 获取时间信息
+        time_now = time.strftime("%Y-%m-%d %H:%M:%S", time.localtime())
+
+        # 构建专用于工具调用的提示词
+        prompt = await global_prompt_manager.format_prompt(
+            "tool_executor_prompt",
+            memory_str=memory_str,
+            chat_observe_info=chat_observe_info,
+            is_group_chat=is_group_chat,
+            bot_name=get_individuality().name,
+            time_now=time_now,
+        )
+
+        # 调用LLM，专注于工具使用
+        # logger.info(f"开始执行工具调用{prompt}")
+        response, other_info = await self.llm_model.generate_response_async(prompt=prompt, tools=tools)
+
+        if len(other_info) == 3:
+            reasoning_content, model_name, tool_calls = other_info
+        else:
+            reasoning_content, model_name = other_info
+            tool_calls = None
+
+        # print("tooltooltooltooltooltooltooltooltooltooltooltooltooltooltooltooltool")
+        if tool_calls:
+            logger.info(f"获取到工具原始输出:\n{tool_calls}")
+            # 处理工具调用和结果收集，类似于SubMind中的逻辑
+        new_structured_items = []
+        used_tools = []  # 记录使用了哪些工具
+
+        if tool_calls:
+            success, valid_tool_calls, error_msg = process_llm_tool_calls(tool_calls)
+            if success and valid_tool_calls:
+                for tool_call in valid_tool_calls:
+                    try:
+                        # 记录使用的工具名称
+                        tool_name = tool_call.get("name", "unknown_tool")
+                        used_tools.append(tool_name)
+
+                        result = await tool_instance._execute_tool_call(tool_call)
+
+                        name = result.get("type", "unknown_type")
+                        content = result.get("content", "")
+
+                        logger.info(f"工具{name}，获得信息:{content}")
+                        if result:
+                            new_item = {
+                                "type": result.get("type", "unknown_type"),
+                                "id": result.get("id", f"tool_exec_{time.time()}"),
+                                "content": result.get("content", ""),
+                                "ttl": 3,
+                            }
+                            new_structured_items.append(new_item)
+                    except Exception as e:
+                        logger.error(f"{self.log_prefix}工具执行失败: {e}")
+
+        return new_structured_items, used_tools, prompt
+
+
+init_prompt()