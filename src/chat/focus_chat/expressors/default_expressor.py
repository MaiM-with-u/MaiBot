import traceback
from typing import List, Optional, Dict, Any, Tuple
from src.chat.message_receive.message import MessageRecv, MessageThinking, MessageSending
from src.chat.message_receive.message import Seg  # Local import needed after move
from src.chat.message_receive.message import UserInfo
from src.chat.message_receive.chat_stream import chat_manager
from src.common.logger_manager import get_logger
from src.llm_models.utils_model import LLMRequest
from src.config.config import global_config
from src.chat.utils.utils_image import image_path_to_base64  # Local import needed after move
from src.chat.utils.timer_calculator import Timer  # <--- Import Timer
from src.chat.emoji_system.emoji_manager import emoji_manager
from src.chat.focus_chat.heartFC_sender import HeartFCSender
from src.chat.utils.utils import process_llm_response
from src.chat.utils.info_catcher import info_catcher_manager
from src.chat.heart_flow.utils_chat import get_chat_type_and_target_info
from src.chat.message_receive.chat_stream import ChatStream
from src.chat.focus_chat.hfc_utils import parse_thinking_id_to_timestamp
<<<<<<< HEAD
# from src.individuality.individuality import individuality
=======
>>>>>>> f57903ff
from src.chat.utils.prompt_builder import Prompt, global_prompt_manager
from src.chat.utils.chat_message_builder import build_readable_messages, get_raw_msg_before_timestamp_with_chat
import time
from src.chat.focus_chat.expressors.exprssion_learner import expression_learner
import random

logger = get_logger("expressor")


def init_prompt():
    Prompt(
        """
你可以参考以下的语言习惯，如果情景合适就使用，不要盲目使用,不要生硬使用，而是结合到表达中：
{style_habbits}

你现在正在群里聊天，以下是群里正在进行的聊天内容：
{chat_info}

以上是聊天内容，你需要了解聊天记录中的内容

{chat_target}
你的名字是{bot_name}，{prompt_personality}，在这聊天中，"{target_message}"引起了你的注意，对这句话，你想表达：{in_mind_reply},原因是：{reason}。你现在要思考怎么回复
你需要使用合适的语法和句法，参考聊天内容，组织一条日常且口语化的回复。
请你根据情景使用以下句法：
{grammar_habbits}
回复尽量简短一些。可以参考贴吧，知乎和微博的回复风格，你可以完全重组回复，保留最基本的表达含义就好，但注意回复要简短，但重组后保持语意通顺。
回复不要浮夸，不要用夸张修辞，平淡一些。不要输出多余内容(包括前后缀，冒号和引号，括号，表情包，at或 @等 )，只输出一条回复就好。
现在，你说：
""",
        "default_expressor_prompt",
    )

    Prompt(
        """
你可以参考以下的语言习惯，如果情景合适就使用，不要盲目使用,不要生硬使用，而是结合到表达中：
{style_habbits}

你现在正在群里聊天，以下是群里正在进行的聊天内容：
{chat_info}

以上是聊天内容，你需要了解聊天记录中的内容

{chat_target}
你的名字是{bot_name}，{prompt_personality}，在这聊天中，"{target_message}"引起了你的注意，对这句话，你想表达：{in_mind_reply},原因是：{reason}。你现在要思考怎么回复
你需要使用合适的语法和句法，参考聊天内容，组织一条日常且口语化的回复。
请你根据情景使用以下句法：
{grammar_habbits}
回复尽量简短一些。可以参考贴吧，知乎和微博的回复风格，你可以完全重组回复，保留最基本的表达含义就好，但注意回复要简短，但重组后保持语意通顺。
回复不要浮夸，不要用夸张修辞，平淡一些。不要输出多余内容(包括前后缀，冒号和引号，括号，表情包，at或 @等 )，只输出一条回复就好。
现在，你说：
""",
        "default_expressor_private_prompt",  # New template for private FOCUSED chat
    )


class DefaultExpressor:
    def __init__(self, chat_id: str):
        self.log_prefix = "expressor"
        # TODO: API-Adapter修改标记
        self.express_model = LLMRequest(
            model=global_config.model.focus_expressor,
            # temperature=global_config.model.focus_expressor["temp"],
            max_tokens=256,
            request_type="focus_expressor",
        )
        self.heart_fc_sender = HeartFCSender()

        self.chat_id = chat_id
        self.chat_stream: Optional[ChatStream] = None
        self.is_group_chat = True
        self.chat_target_info = None

    async def initialize(self):
        self.is_group_chat, self.chat_target_info = await get_chat_type_and_target_info(self.chat_id)

    async def _create_thinking_message(self, anchor_message: Optional[MessageRecv], thinking_id: str):
        """创建思考消息 (尝试锚定到 anchor_message)"""
        if not anchor_message or not anchor_message.chat_stream:
            logger.error(f"{self.log_prefix} 无法创建思考消息，缺少有效的锚点消息或聊天流。")
            return None

        chat = anchor_message.chat_stream
        messageinfo = anchor_message.message_info
        thinking_time_point = parse_thinking_id_to_timestamp(thinking_id)
        bot_user_info = UserInfo(
            user_id=global_config.bot.qq_account,
            user_nickname=global_config.bot.nickname,
            platform=messageinfo.platform,
        )

        thinking_message = MessageThinking(
            message_id=thinking_id,
            chat_stream=chat,
            bot_user_info=bot_user_info,
            reply=anchor_message,  # 回复的是锚点消息
            thinking_start_time=thinking_time_point,
        )
        # logger.debug(f"创建思考消息thinking_message：{thinking_message}")

        await self.heart_fc_sender.register_thinking(thinking_message)

    async def deal_reply(
        self,
        cycle_timers: dict,
        action_data: Dict[str, Any],
        reasoning: str,
        anchor_message: MessageRecv,
        thinking_id: str,
    ) -> tuple[bool, Optional[List[Tuple[str, str]]]]:
        # 创建思考消息
        await self._create_thinking_message(anchor_message, thinking_id)

        reply = None  # 初始化 reply，防止未定义
        try:
            has_sent_something = False

            # 处理文本部分
            text_part = action_data.get("text", [])
            if text_part:
                with Timer("生成回复", cycle_timers):
                    # 可以保留原有的文本处理逻辑或进行适当调整
                    reply = await self.express(
                        in_mind_reply=text_part,
                        anchor_message=anchor_message,
                        thinking_id=thinking_id,
                        reason=reasoning,
                        action_data=action_data,
                    )

            with Timer("选择表情", cycle_timers):
                emoji_keyword = action_data.get("emojis", [])
                emoji_base64 = await self._choose_emoji(emoji_keyword)
                if emoji_base64:
                    reply.append(("emoji", emoji_base64))

            if reply:
                with Timer("发送消息", cycle_timers):
                    sent_msg_list = await self.send_response_messages(
                        anchor_message=anchor_message,
                        thinking_id=thinking_id,
                        response_set=reply,
                    )
                has_sent_something = True
            else:
                logger.warning(f"{self.log_prefix} 文本回复生成失败")

            if not has_sent_something:
                logger.warning(f"{self.log_prefix} 回复动作未包含任何有效内容")

            return has_sent_something, sent_msg_list

        except Exception as e:
            logger.error(f"回复失败: {e}")
            traceback.print_exc()
            return False, None

        # --- 回复器 (Replier) 的定义 --- #

    async def express(
        self,
        in_mind_reply: str,
        reason: str,
        anchor_message: MessageRecv,
        thinking_id: str,
        action_data: Dict[str, Any],
    ) -> Optional[List[str]]:
        """
        回复器 (Replier): 核心逻辑，负责生成回复文本。
        (已整合原 HeartFCGenerator 的功能)
        """
        try:
            # 1. 获取情绪影响因子并调整模型温度
            # arousal_multiplier = mood_manager.get_arousal_multiplier()
            # current_temp = float(global_config.model.normal["temp"]) * arousal_multiplier
            # self.express_model.params["temperature"] = current_temp  # 动态调整温度

            # 2. 获取信息捕捉器
            info_catcher = info_catcher_manager.get_info_catcher(thinking_id)

            # --- Determine sender_name for private chat ---
            sender_name_for_prompt = "某人"  # Default for group or if info unavailable
            if not self.is_group_chat and self.chat_target_info:
                # Prioritize person_name, then nickname
                sender_name_for_prompt = (
                    self.chat_target_info.get("person_name")
                    or self.chat_target_info.get("user_nickname")
                    or sender_name_for_prompt
                )
            # --- End determining sender_name ---

            target_message = action_data.get("target", "")

            # 3. 构建 Prompt
            with Timer("构建Prompt", {}):  # 内部计时器，可选保留
                prompt = await self.build_prompt_focus(
                    chat_stream=self.chat_stream,  # Pass the stream object
                    in_mind_reply=in_mind_reply,
                    reason=reason,
                    sender_name=sender_name_for_prompt,  # Pass determined name
                    target_message=target_message,
                )

            # 4. 调用 LLM 生成回复
            content = None
            reasoning_content = None
            model_name = "unknown_model"
            if not prompt:
                logger.error(f"{self.log_prefix}[Replier-{thinking_id}] Prompt 构建失败，无法生成回复。")
                return None

            try:
                with Timer("LLM生成", {}):  # 内部计时器，可选保留
                    # TODO: API-Adapter修改标记
                    # logger.info(f"{self.log_prefix}[Replier-{thinking_id}]\nPrompt:\n{prompt}\n")
                    content, reasoning_content, model_name = await self.express_model.generate_response(prompt)

                    # logger.info(f"{self.log_prefix}\nPrompt:\n{prompt}\n---------------------------\n")

                    logger.info(f"想要表达：{in_mind_reply}")
                    logger.info(f"理由：{reason}")
                    logger.info(f"生成回复: {content}\n")

                info_catcher.catch_after_llm_generated(
                    prompt=prompt, response=content, reasoning_content=reasoning_content, model_name=model_name
                )

            except Exception as llm_e:
                # 精简报错信息
                logger.error(f"{self.log_prefix}LLM 生成失败: {llm_e}")
                return None  # LLM 调用失败则无法生成回复

            processed_response = process_llm_response(content)

            # 5. 处理 LLM 响应
            if not content:
                logger.warning(f"{self.log_prefix}LLM 生成了空内容。")
                return None
            if not processed_response:
                logger.warning(f"{self.log_prefix}处理后的回复为空。")
                return None

            reply_set = []
            for str in processed_response:
                reply_seg = ("text", str)
                reply_set.append(reply_seg)

            return reply_set

        except Exception as e:
            logger.error(f"{self.log_prefix}回复生成意外失败: {e}")
            traceback.print_exc()
            return None

    async def build_prompt_focus(
        self,
        reason,
        chat_stream,
        sender_name,
        in_mind_reply,
        target_message,
    ) -> str:
<<<<<<< HEAD
        # prompt_personality = individuality.get_prompt(x_person=0, level=2)

        # Determine if it's a group chat
        is_group_chat = bool(chat_stream.group_info)

        # Use sender_name passed from caller for private chat, otherwise use a default for group
        # Default sender_name for group chat isn't used in the group prompt template, but set for consistency
        # effective_sender_name = sender_name if not is_group_chat else "某人"

=======
        is_group_chat = bool(chat_stream.group_info)

>>>>>>> f57903ff
        message_list_before_now = get_raw_msg_before_timestamp_with_chat(
            chat_id=chat_stream.stream_id,
            timestamp=time.time(),
            limit=global_config.focus_chat.observation_context_size,
        )
        chat_talking_prompt = await build_readable_messages(
            message_list_before_now,
            replace_bot_name=True,
            merge_messages=True,
            timestamp_mode="relative",
            read_mark=0.0,
            truncate=True,
        )

        (
            learnt_style_expressions,
            learnt_grammar_expressions,
            personality_expressions,
        ) = await expression_learner.get_expression_by_chat_id(chat_stream.stream_id)

        style_habbits = []
        grammar_habbits = []
        # 1. learnt_expressions加权随机选3条
        if learnt_style_expressions:
            weights = [expr["count"] for expr in learnt_style_expressions]
            selected_learnt = weighted_sample_no_replacement(learnt_style_expressions, weights, 3)
            for expr in selected_learnt:
                if isinstance(expr, dict) and "situation" in expr and "style" in expr:
                    style_habbits.append(f"当{expr['situation']}时，使用 {expr['style']}")
        # 2. learnt_grammar_expressions加权随机选3条
        if learnt_grammar_expressions:
            weights = [expr["count"] for expr in learnt_grammar_expressions]
            selected_learnt = weighted_sample_no_replacement(learnt_grammar_expressions, weights, 3)
            for expr in selected_learnt:
                if isinstance(expr, dict) and "situation" in expr and "style" in expr:
                    grammar_habbits.append(f"当{expr['situation']}时，使用 {expr['style']}")
        # 3. personality_expressions随机选1条
        if personality_expressions:
            expr = random.choice(personality_expressions)
            if isinstance(expr, dict) and "situation" in expr and "style" in expr:
                style_habbits.append(f"当{expr['situation']}时，使用 {expr['style']}")

        style_habbits_str = "\n".join(style_habbits)
        grammar_habbits_str = "\n".join(grammar_habbits)

        logger.debug("开始构建 focus prompt")

        # --- Choose template based on chat type ---
        if is_group_chat:
            template_name = "default_expressor_prompt"
            # Group specific formatting variables (already fetched or default)
            chat_target_1 = await global_prompt_manager.get_prompt_async("chat_target_group1")
            # chat_target_2 = await global_prompt_manager.get_prompt_async("chat_target_group2")

            prompt = await global_prompt_manager.format_prompt(
                template_name,
                style_habbits=style_habbits_str,
                grammar_habbits=grammar_habbits_str,
                chat_target=chat_target_1,
                chat_info=chat_talking_prompt,
                bot_name=global_config.bot.nickname,
                prompt_personality="",
                reason=reason,
                in_mind_reply=in_mind_reply,
                target_message=target_message,
            )
        else:  # Private chat
            template_name = "default_expressor_private_prompt"
            chat_target_1 = "你正在和人私聊"
            prompt = await global_prompt_manager.format_prompt(
                template_name,
                style_habbits=style_habbits_str,
                grammar_habbits=grammar_habbits_str,
                chat_target=chat_target_1,
                chat_info=chat_talking_prompt,
                bot_name=global_config.bot.nickname,
                prompt_personality="",
                reason=reason,
                in_mind_reply=in_mind_reply,
                target_message=target_message,
            )

        return prompt

        # --- 发送器 (Sender) --- #

    async def send_response_messages(
        self,
        anchor_message: Optional[MessageRecv],
        response_set: List[Tuple[str, str]],
        thinking_id: str = "",
        display_message: str = "",
    ) -> Optional[MessageSending]:
        """发送回复消息 (尝试锚定到 anchor_message)，使用 HeartFCSender"""
        chat = self.chat_stream
        chat_id = self.chat_id
        if chat is None:
            logger.error(f"{self.log_prefix} 无法发送回复，chat_stream 为空。")
            return None
        if not anchor_message:
            logger.error(f"{self.log_prefix} 无法发送回复，anchor_message 为空。")
            return None

        stream_name = chat_manager.get_stream_name(chat_id) or chat_id  # 获取流名称用于日志

        # 检查思考过程是否仍在进行，并获取开始时间
        if thinking_id:
            thinking_start_time = await self.heart_fc_sender.get_thinking_start_time(chat_id, thinking_id)
        else:
            thinking_id = "ds" + str(round(time.time(), 2))
            thinking_start_time = time.time()

        if thinking_start_time is None:
            logger.error(f"[{stream_name}]思考过程未找到或已结束，无法发送回复。")
            return None

        mark_head = False
        # first_bot_msg: Optional[MessageSending] = None
        reply_message_ids = []  # 记录实际发送的消息ID

        sent_msg_list = []

        for i, msg_text in enumerate(response_set):
            # 为每个消息片段生成唯一ID
            type = msg_text[0]
            data = msg_text[1]

            if global_config.experimental.debug_show_chat_mode and type == "text":
                data += "ᶠ"

            part_message_id = f"{thinking_id}_{i}"
            message_segment = Seg(type=type, data=data)

            if type == "emoji":
                is_emoji = True
            else:
                is_emoji = False
            reply_to = not mark_head

            bot_message = await self._build_single_sending_message(
                anchor_message=anchor_message,
                message_id=part_message_id,
                message_segment=message_segment,
                display_message=display_message,
                reply_to=reply_to,
                is_emoji=is_emoji,
                thinking_id=thinking_id,
                thinking_start_time=thinking_start_time,
            )

            try:
                if not mark_head:
                    mark_head = True
                    # first_bot_msg = bot_message  # 保存第一个成功发送的消息对象
                    typing = False
                else:
                    typing = True

                if type == "emoji":
                    typing = False

                if anchor_message.raw_message:
                    set_reply = True
                else:
                    set_reply = False
                sent_msg = await self.heart_fc_sender.send_message(
                    bot_message, has_thinking=True, typing=typing, set_reply=set_reply
                )

                reply_message_ids.append(part_message_id)  # 记录我们生成的ID

                sent_msg_list.append((type, sent_msg))

            except Exception as e:
                logger.error(f"{self.log_prefix}发送回复片段 {i} ({part_message_id}) 时失败: {e}")
                traceback.print_exc()
                # 这里可以选择是继续发送下一个片段还是中止

        # 在尝试发送完所有片段后，完成原始的 thinking_id 状态
        try:
            await self.heart_fc_sender.complete_thinking(chat_id, thinking_id)

        except Exception as e:
            logger.error(f"{self.log_prefix}完成思考状态 {thinking_id} 时出错: {e}")

        return sent_msg_list

    async def _choose_emoji(self, send_emoji: str):
        """
        选择表情，根据send_emoji文本选择表情，返回表情base64
        """
        emoji_base64 = ""
        emoji_raw = await emoji_manager.get_emoji_for_text(send_emoji)
        if emoji_raw:
            emoji_path, _description = emoji_raw
            emoji_base64 = image_path_to_base64(emoji_path)
        return emoji_base64

    async def _build_single_sending_message(
        self,
        anchor_message: MessageRecv,
        message_id: str,
        message_segment: Seg,
        reply_to: bool,
        is_emoji: bool,
        thinking_id: str,
        thinking_start_time: float,
        display_message: str,
    ) -> MessageSending:
        """构建单个发送消息"""

        bot_user_info = UserInfo(
            user_id=global_config.bot.qq_account,
            user_nickname=global_config.bot.nickname,
            platform=self.chat_stream.platform,
        )

        bot_message = MessageSending(
            message_id=message_id,  # 使用片段的唯一ID
            chat_stream=self.chat_stream,
            bot_user_info=bot_user_info,
            sender_info=anchor_message.message_info.user_info,
            message_segment=message_segment,
            reply=anchor_message,  # 回复原始锚点
            is_head=reply_to,
            is_emoji=is_emoji,
            thinking_start_time=thinking_start_time,  # 传递原始思考开始时间
            display_message=display_message,
        )

        return bot_message


def weighted_sample_no_replacement(items, weights, k) -> list:
    """
    加权且不放回地随机抽取k个元素。

    参数：
        items: 待抽取的元素列表
        weights: 每个元素对应的权重（与items等长，且为正数）
        k: 需要抽取的元素个数
    返回：
        selected: 按权重加权且不重复抽取的k个元素组成的列表

        如果 items 中的元素不足 k 个，就只会返回所有可用的元素

    实现思路：
        每次从当前池中按权重加权随机选出一个元素，选中后将其从池中移除，重复k次。
        这样保证了：
        1. count越大被选中概率越高
        2. 不会重复选中同一个元素
    """
    selected = []
    pool = list(zip(items, weights))
    for _ in range(min(k, len(pool))):
        total = sum(w for _, w in pool)
        r = random.uniform(0, total)
        upto = 0
        for idx, (item, weight) in enumerate(pool):
            upto += weight
            if upto >= r:
                selected.append(item)
                pool.pop(idx)
                break
    return selected


init_prompt()<|MERGE_RESOLUTION|>--- conflicted
+++ resolved
@@ -16,10 +16,6 @@
 from src.chat.heart_flow.utils_chat import get_chat_type_and_target_info
 from src.chat.message_receive.chat_stream import ChatStream
 from src.chat.focus_chat.hfc_utils import parse_thinking_id_to_timestamp
-<<<<<<< HEAD
-# from src.individuality.individuality import individuality
-=======
->>>>>>> f57903ff
 from src.chat.utils.prompt_builder import Prompt, global_prompt_manager
 from src.chat.utils.chat_message_builder import build_readable_messages, get_raw_msg_before_timestamp_with_chat
 import time
@@ -281,20 +277,9 @@
         in_mind_reply,
         target_message,
     ) -> str:
-<<<<<<< HEAD
-        # prompt_personality = individuality.get_prompt(x_person=0, level=2)
-
-        # Determine if it's a group chat
+
         is_group_chat = bool(chat_stream.group_info)
 
-        # Use sender_name passed from caller for private chat, otherwise use a default for group
-        # Default sender_name for group chat isn't used in the group prompt template, but set for consistency
-        # effective_sender_name = sender_name if not is_group_chat else "某人"
-
-=======
-        is_group_chat = bool(chat_stream.group_info)
-
->>>>>>> f57903ff
         message_list_before_now = get_raw_msg_before_timestamp_with_chat(
             chat_id=chat_stream.stream_id,
             timestamp=time.time(),
