import asyncio
<<<<<<< HEAD
# import statistics  # 导入 statistics 模块
=======
>>>>>>> f57903ff
import time
import traceback
from random import random
from typing import List, Optional  # 导入 Optional
from maim_message import UserInfo, Seg
from src.common.logger_manager import get_logger
from src.chat.heart_flow.utils_chat import get_chat_type_and_target_info
from src.manager.mood_manager import mood_manager
from src.chat.message_receive.chat_stream import ChatStream, chat_manager
from src.person_info.relationship_manager import relationship_manager
from src.chat.utils.info_catcher import info_catcher_manager
from src.chat.utils.timer_calculator import Timer
from src.chat.utils.prompt_builder import global_prompt_manager
from .normal_chat_generator import NormalChatGenerator
from ..message_receive.message import MessageSending, MessageRecv, MessageThinking, MessageSet
from src.chat.message_receive.message_sender import message_manager
from src.chat.utils.utils_image import image_path_to_base64
from src.chat.emoji_system.emoji_manager import emoji_manager
from src.chat.normal_chat.willing.willing_manager import willing_manager
from src.chat.normal_chat.normal_chat_utils import get_recent_message_stats
from src.config.config import global_config

logger = get_logger("normal_chat")


class NormalChat:
    def __init__(self, chat_stream: ChatStream, interest_dict: dict = None, on_switch_to_focus_callback=None):
        """初始化 NormalChat 实例。只进行同步操作。"""

        self.chat_stream = chat_stream
        self.stream_id = chat_stream.stream_id
        self.stream_name = chat_manager.get_stream_name(self.stream_id) or self.stream_id

        # Interest dict
        self.interest_dict = interest_dict

        self.is_group_chat: bool = False
        self.chat_target_info: Optional[dict] = None

        self.willing_amplifier = 1

        # Other sync initializations
        self.gpt = NormalChatGenerator()
        self.mood_manager = mood_manager
        self.start_time = time.time()
        self._chat_task: Optional[asyncio.Task] = None
        self._initialized = False  # Track initialization status

        # 记录最近的回复内容，每项包含: {time, user_message, response, is_mentioned, is_reference_reply}
        self.recent_replies = []
        self.max_replies_history = 20  # 最多保存最近20条回复记录

        # 添加回调函数，用于在满足条件时通知切换到focus_chat模式
        self.on_switch_to_focus_callback = on_switch_to_focus_callback

        self._disabled = False  # 增加停用标志

    async def initialize(self):
        """异步初始化，获取聊天类型和目标信息。"""
        if self._initialized:
            return

        self.is_group_chat, self.chat_target_info = await get_chat_type_and_target_info(self.stream_id)
        self.stream_name = chat_manager.get_stream_name(self.stream_id) or self.stream_id
        self._initialized = True
        logger.info(f"[{self.stream_name}] NormalChat 实例 initialize 完成 (异步部分)。")

    # 改为实例方法
    async def _create_thinking_message(self, message: MessageRecv, timestamp: Optional[float] = None) -> str:
        """创建思考消息"""
        messageinfo = message.message_info

        bot_user_info = UserInfo(
            user_id=global_config.bot.qq_account,
            user_nickname=global_config.bot.nickname,
            platform=messageinfo.platform,
        )

        thinking_time_point = round(time.time(), 2)
        thinking_id = "mt" + str(thinking_time_point)
        thinking_message = MessageThinking(
            message_id=thinking_id,
            chat_stream=self.chat_stream,
            bot_user_info=bot_user_info,
            reply=message,
            thinking_start_time=thinking_time_point,
            timestamp=timestamp if timestamp is not None else None,
        )

        await message_manager.add_message(thinking_message)
        return thinking_id

    # 改为实例方法
    async def _add_messages_to_manager(
        self, message: MessageRecv, response_set: List[str], thinking_id
    ) -> Optional[MessageSending]:
        """发送回复消息"""
        container = await message_manager.get_container(self.stream_id)  # 使用 self.stream_id
        thinking_message = None

        for msg in container.messages[:]:
            if isinstance(msg, MessageThinking) and msg.message_info.message_id == thinking_id:
                thinking_message = msg
                container.messages.remove(msg)
                break

        if not thinking_message:
            logger.warning(f"[{self.stream_name}] 未找到对应的思考消息 {thinking_id}，可能已超时被移除")
            return None

        thinking_start_time = thinking_message.thinking_start_time
        message_set = MessageSet(self.chat_stream, thinking_id)  # 使用 self.chat_stream

        mark_head = False
        first_bot_msg = None
        for msg in response_set:
            if global_config.experimental.debug_show_chat_mode:
                msg += "ⁿ"
            message_segment = Seg(type="text", data=msg)
            bot_message = MessageSending(
                message_id=thinking_id,
                chat_stream=self.chat_stream,  # 使用 self.chat_stream
                bot_user_info=UserInfo(
                    user_id=global_config.bot.qq_account,
                    user_nickname=global_config.bot.nickname,
                    platform=message.message_info.platform,
                ),
                sender_info=message.message_info.user_info,
                message_segment=message_segment,
                reply=message,
                is_head=not mark_head,
                is_emoji=False,
                thinking_start_time=thinking_start_time,
                apply_set_reply_logic=True,
            )
            if not mark_head:
                mark_head = True
                first_bot_msg = bot_message
            message_set.add_message(bot_message)

        await message_manager.add_message(message_set)

        return first_bot_msg

    # 改为实例方法
    async def _handle_emoji(self, message: MessageRecv, response: str):
        """处理表情包"""
        if random() < global_config.normal_chat.emoji_chance:
            emoji_raw = await emoji_manager.get_emoji_for_text(response)
            if emoji_raw:
                emoji_path, description = emoji_raw
                emoji_cq = image_path_to_base64(emoji_path)

                thinking_time_point = round(message.message_info.time, 2)

                message_segment = Seg(type="emoji", data=emoji_cq)
                bot_message = MessageSending(
                    message_id="mt" + str(thinking_time_point),
                    chat_stream=self.chat_stream,  # 使用 self.chat_stream
                    bot_user_info=UserInfo(
                        user_id=global_config.bot.qq_account,
                        user_nickname=global_config.bot.nickname,
                        platform=message.message_info.platform,
                    ),
                    sender_info=message.message_info.user_info,
                    message_segment=message_segment,
                    reply=message,
                    is_head=False,
                    is_emoji=True,
                    apply_set_reply_logic=True,
                )
                await message_manager.add_message(bot_message)

    # 改为实例方法 (虽然它只用 message.chat_stream, 但逻辑上属于实例)
    async def _update_relationship(self, message: MessageRecv, response_set):
        """更新关系情绪"""
        ori_response = ",".join(response_set)
        stance, emotion = await self.gpt._get_emotion_tags(ori_response, message.processed_plain_text)
        user_info = message.message_info.user_info
        platform = user_info.platform
        await relationship_manager.calculate_update_relationship_value(
            user_info,
            platform,
            label=emotion,
            stance=stance,  # 使用 self.chat_stream
        )
        self.mood_manager.update_mood_from_emotion(emotion, global_config.mood.mood_intensity_factor)

    async def _reply_interested_message(self) -> None:
        """
        后台任务方法，轮询当前实例关联chat的兴趣消息
        通常由start_monitoring_interest()启动
        """
        while True:
            async with global_prompt_manager.async_message_scope(self.chat_stream.context.get_template_name()):
                await asyncio.sleep(0.5)  # 每秒检查一次
                # 检查任务是否已被取消
                if self._chat_task is None or self._chat_task.cancelled():
                    logger.info(f"[{self.stream_name}] 兴趣监控任务被取消或置空，退出")
                    break

                items_to_process = list(self.interest_dict.items())
                if not items_to_process:
                    continue

                # 处理每条兴趣消息
                for msg_id, (message, interest_value, is_mentioned) in items_to_process:
                    try:
                        # 处理消息
                        self.adjust_reply_frequency()

                        await self.normal_response(
                            message=message,
                            is_mentioned=is_mentioned,
                            interested_rate=interest_value * self.willing_amplifier,
                            rewind_response=False,
                        )
                    except Exception as e:
                        logger.error(f"[{self.stream_name}] 处理兴趣消息{msg_id}时出错: {e}\n{traceback.format_exc()}")
                    finally:
                        self.interest_dict.pop(msg_id, None)

    # 改为实例方法, 移除 chat 参数
    async def normal_response(
        self, message: MessageRecv, is_mentioned: bool, interested_rate: float, rewind_response: bool = False
    ) -> None:
        # 新增：如果已停用，直接返回
        if self._disabled:
            logger.info(f"[{self.stream_name}] 已停用，忽略 normal_response。")
            return

        timing_results = {}
        reply_probability = 1.0 if is_mentioned else 0.0  # 如果被提及，基础概率为1，否则需要意愿判断

        # 意愿管理器：设置当前message信息
        willing_manager.setup(message, self.chat_stream, is_mentioned, interested_rate)

        # 获取回复概率
        # is_willing = False
        # 仅在未被提及或基础概率不为1时查询意愿概率
        if reply_probability < 1:  # 简化逻辑，如果未提及 (reply_probability 为 0)，则获取意愿概率
            # is_willing = True
            reply_probability = await willing_manager.get_reply_probability(message.message_info.message_id)

            if message.message_info.additional_config:
                if "maimcore_reply_probability_gain" in message.message_info.additional_config.keys():
                    reply_probability += message.message_info.additional_config["maimcore_reply_probability_gain"]
                    reply_probability = min(max(reply_probability, 0), 1)  # 确保概率在 0-1 之间

        # 打印消息信息
        mes_name = self.chat_stream.group_info.group_name if self.chat_stream.group_info else "私聊"
        # current_time = time.strftime("%H:%M:%S", time.localtime(message.message_info.time))
        # 使用 self.stream_id
        # willing_log = f"[激活值:{await willing_manager.get_willing(self.stream_id):.2f}]" if is_willing else ""
        logger.info(
            f"[{mes_name}]"
            f"{message.message_info.user_info.user_nickname}:"  # 使用 self.chat_stream
            f"{message.processed_plain_text}[回复概率:{reply_probability * 100:.1f}%]"
        )
        do_reply = False
        response_set = None  # 初始化 response_set
        if random() < reply_probability:
            do_reply = True

            # 回复前处理
            await willing_manager.before_generate_reply_handle(message.message_info.message_id)

            with Timer("创建思考消息", timing_results):
                if rewind_response:
                    thinking_id = await self._create_thinking_message(message, message.message_info.time)
                else:
                    thinking_id = await self._create_thinking_message(message)

            logger.debug(f"[{self.stream_name}] 创建捕捉器，thinking_id:{thinking_id}")

            info_catcher = info_catcher_manager.get_info_catcher(thinking_id)
            info_catcher.catch_decide_to_response(message)

            try:
                with Timer("生成回复", timing_results):
                    response_set = await self.gpt.generate_response(
                        message=message,
                        thinking_id=thinking_id,
                    )

                info_catcher.catch_after_generate_response(timing_results["生成回复"])
            except Exception as e:
                logger.error(f"[{self.stream_name}] 回复生成出现错误：{str(e)} {traceback.format_exc()}")
                response_set = None  # 确保出错时 response_set 为 None

            if not response_set:
                logger.info(f"[{self.stream_name}] 模型未生成回复内容")
                # 如果模型未生成回复，移除思考消息
                container = await message_manager.get_container(self.stream_id)  # 使用 self.stream_id
                for msg in container.messages[:]:
                    if isinstance(msg, MessageThinking) and msg.message_info.message_id == thinking_id:
                        container.messages.remove(msg)
                        logger.debug(f"[{self.stream_name}] 已移除未产生回复的思考消息 {thinking_id}")
                        break
                # 需要在此处也调用 not_reply_handle 和 delete 吗？
                # 如果是因为模型没回复，也算是一种 "未回复"
                await willing_manager.not_reply_handle(message.message_info.message_id)
                willing_manager.delete(message.message_info.message_id)
                return  # 不执行后续步骤

            logger.info(f"[{self.stream_name}] 回复内容: {response_set}")

            if self._disabled:
                logger.info(f"[{self.stream_name}] 已停用，忽略 normal_response。")
                return

            # 发送回复 (不再需要传入 chat)
            with Timer("消息发送", timing_results):
                first_bot_msg = await self._add_messages_to_manager(message, response_set, thinking_id)

            # 检查 first_bot_msg 是否为 None (例如思考消息已被移除的情况)
            if first_bot_msg:
                info_catcher.catch_after_response(timing_results["消息发送"], response_set, first_bot_msg)

                # 记录回复信息到最近回复列表中
                reply_info = {
                    "time": time.time(),
                    "user_message": message.processed_plain_text,
                    "user_info": {
                        "user_id": message.message_info.user_info.user_id,
                        "user_nickname": message.message_info.user_info.user_nickname,
                    },
                    "response": response_set,
                    "is_mentioned": is_mentioned,
                    "is_reference_reply": message.reply is not None,  # 判断是否为引用回复
                    "timing": {k: round(v, 2) for k, v in timing_results.items()},
                }
                self.recent_replies.append(reply_info)
                # 保持最近回复历史在限定数量内
                if len(self.recent_replies) > self.max_replies_history:
                    self.recent_replies = self.recent_replies[-self.max_replies_history :]

                # 检查是否需要切换到focus模式
                if global_config.chat.chat_mode == "auto":
                    await self._check_switch_to_focus()

            info_catcher.done_catch()

            with Timer("处理表情包", timing_results):
                await self._handle_emoji(message, response_set[0])

            with Timer("关系更新", timing_results):
                await self._update_relationship(message, response_set)

            # 回复后处理
            await willing_manager.after_generate_reply_handle(message.message_info.message_id)

        # 输出性能计时结果
        if do_reply and response_set:  # 确保 response_set 不是 None
            timing_str = " | ".join([f"{step}: {duration:.2f}秒" for step, duration in timing_results.items()])
            trigger_msg = message.processed_plain_text
            response_msg = " ".join(response_set)
            logger.info(
                f"[{self.stream_name}] 触发消息: {trigger_msg[:20]}... | 推理消息: {response_msg[:20]}... | 性能计时: {timing_str}"
            )
        elif not do_reply:
            # 不回复处理
            await willing_manager.not_reply_handle(message.message_info.message_id)

        # 意愿管理器：注销当前message信息 (无论是否回复，只要处理过就删除)
        willing_manager.delete(message.message_info.message_id)

    # 改为实例方法, 移除 chat 参数

    async def start_chat(self):
        """先进行异步初始化，然后启动聊天任务。"""
        if not self._initialized:
            await self.initialize()  # Ensure initialized before starting tasks

        self._disabled = False  # 启动时重置停用标志

        if self._chat_task is None or self._chat_task.done():
            logger.info(f"[{self.stream_name}] 开始处理兴趣消息...")
            polling_task = asyncio.create_task(self._reply_interested_message())
            polling_task.add_done_callback(lambda t: self._handle_task_completion(t))
            self._chat_task = polling_task
        else:
            logger.info(f"[{self.stream_name}] 聊天轮询任务已在运行中。")

    def _handle_task_completion(self, task: asyncio.Task):
        """任务完成回调处理"""
        if task is not self._chat_task:
            logger.warning(f"[{self.stream_name}] 收到未知任务回调")
            return
        try:
            if exc := task.exception():
                logger.error(f"[{self.stream_name}] 任务异常: {exc}")
                traceback.print_exc()
        except asyncio.CancelledError:
            logger.debug(f"[{self.stream_name}] 任务已取消")
        except Exception as e:
            logger.error(f"[{self.stream_name}] 回调处理错误: {e}")
        finally:
            if self._chat_task is task:
                self._chat_task = None
                logger.debug(f"[{self.stream_name}] 任务清理完成")

    # 改为实例方法, 移除 stream_id 参数
    async def stop_chat(self):
        """停止当前实例的兴趣监控任务。"""
        self._disabled = True  # 停止时设置停用标志
        if self._chat_task and not self._chat_task.done():
            task = self._chat_task
            logger.debug(f"[{self.stream_name}] 尝试取消normal聊天任务。")
            task.cancel()
            try:
                await task  # 等待任务响应取消
            except asyncio.CancelledError:
                logger.info(f"[{self.stream_name}] 结束一般聊天模式。")
            except Exception as e:
                # 回调函数 _handle_task_completion 会处理异常日志
                logger.warning(f"[{self.stream_name}] 等待监控任务取消时捕获到异常 (可能已在回调中记录): {e}")
            finally:
                # 确保任务状态更新，即使等待出错 (回调函数也会尝试更新)
                if self._chat_task is task:
                    self._chat_task = None

        # 清理所有未处理的思考消息
        try:
            container = await message_manager.get_container(self.stream_id)
            if container:
                # 查找并移除所有 MessageThinking 类型的消息
                thinking_messages = [msg for msg in container.messages[:] if isinstance(msg, MessageThinking)]
                if thinking_messages:
                    for msg in thinking_messages:
                        container.messages.remove(msg)
                    logger.info(f"[{self.stream_name}] 清理了 {len(thinking_messages)} 条未处理的思考消息。")
        except Exception as e:
            logger.error(f"[{self.stream_name}] 清理思考消息时出错: {e}")
            traceback.print_exc()

    # 获取最近回复记录的方法
    def get_recent_replies(self, limit: int = 10) -> List[dict]:
        """获取最近的回复记录

        Args:
            limit: 最大返回数量，默认10条

        Returns:
            List[dict]: 最近的回复记录列表，每项包含：
                time: 回复时间戳
                user_message: 用户消息内容
                user_info: 用户信息(user_id, user_nickname)
                response: 回复内容
                is_mentioned: 是否被提及(@)
                is_reference_reply: 是否为引用回复
                timing: 各阶段耗时
        """
        # 返回最近的limit条记录，按时间倒序排列
        return sorted(self.recent_replies[-limit:], key=lambda x: x["time"], reverse=True)

    async def _check_switch_to_focus(self) -> None:
        """检查是否满足切换到focus模式的条件"""
        if not self.on_switch_to_focus_callback:
            return  # 如果没有设置回调函数，直接返回
        current_time = time.time()

        time_threshold = 120 / global_config.chat.auto_focus_threshold
        reply_threshold = 6 * global_config.chat.auto_focus_threshold

        one_minute_ago = current_time - time_threshold

        # 统计1分钟内的回复数量
        recent_reply_count = sum(1 for reply in self.recent_replies if reply["time"] > one_minute_ago)
        if recent_reply_count > reply_threshold:
            logger.info(
                f"[{self.stream_name}] 检测到1分钟内回复数量({recent_reply_count})大于{reply_threshold}，触发切换到focus模式"
            )
            try:
                # 调用回调函数通知上层切换到focus模式
                await self.on_switch_to_focus_callback()
            except Exception as e:
                logger.error(f"[{self.stream_name}] 触发切换到focus模式时出错: {e}\n{traceback.format_exc()}")

    def adjust_reply_frequency(self, duration: int = 10):
        """
        调整回复频率
        """
        # 获取最近30分钟内的消息统计
        print(f"willing_amplifier: {self.willing_amplifier}")
        stats = get_recent_message_stats(minutes=duration, chat_id=self.stream_id)
        bot_reply_count = stats["bot_reply_count"]
        print(f"[{self.stream_name}] 最近{duration}分钟内回复数量: {bot_reply_count}")
        total_message_count = stats["total_message_count"]
        print(f"[{self.stream_name}] 最近{duration}分钟内消息总数: {total_message_count}")

        # 计算回复频率
        _reply_frequency = bot_reply_count / total_message_count

        # 如果回复频率低于0.5，增加回复概率
        if bot_reply_count / duration < global_config.normal_chat.talk_frequency:
            # differ = global_config.normal_chat.talk_frequency - reply_frequency
            logger.info(f"[{self.stream_name}] 回复频率低于{global_config.normal_chat.talk_frequency}，增加回复概率")
            self.willing_amplifier += 0.1
        else:
            logger.info(f"[{self.stream_name}] 回复频率高于{global_config.normal_chat.talk_frequency}，减少回复概率")
            self.willing_amplifier -= 0.1<|MERGE_RESOLUTION|>--- conflicted
+++ resolved
@@ -1,8 +1,4 @@
 import asyncio
-<<<<<<< HEAD
-# import statistics  # 导入 statistics 模块
-=======
->>>>>>> f57903ff
 import time
 import traceback
 from random import random
