import os
<<<<<<< HEAD
import re
from dataclasses import dataclass, field
from typing import Dict, List, Optional
from dateutil import tz
=======
from dataclasses import field, dataclass
>>>>>>> 4562277e

import tomlkit
import shutil
from datetime import datetime

from tomlkit import TOMLDocument
from tomlkit.items import Table

from src.common.logger_manager import get_logger
from rich.traceback import install

from src.config.config_base import ConfigBase
from src.config.official_configs import (
    BotConfig,
    ChatTargetConfig,
    PersonalityConfig,
    IdentityConfig,
    PlatformsConfig,
    ChatConfig,
    NormalChatConfig,
    FocusChatConfig,
    EmojiConfig,
    MemoryConfig,
    MoodConfig,
    KeywordReactionConfig,
    ChineseTypoConfig,
    ResponseSplitterConfig,
    TelemetryConfig,
    ExperimentalConfig,
    ModelConfig,
)

install(extra_lines=3)


# 配置主程序日志格式
logger = get_logger("config")

CONFIG_DIR = "config"
TEMPLATE_DIR = "template"

# 考虑到，实际上配置文件中的mai_version是不会自动更新的,所以采用硬编码
# 对该字段的更新，请严格参照语义化版本规范：https://semver.org/lang/zh-CN/
MMC_VERSION = "0.7.0-snapshot.1"


def update_config():
    # 获取根目录路径
    old_config_dir = f"{CONFIG_DIR}/old"

    # 定义文件路径
    template_path = f"{TEMPLATE_DIR}/bot_config_template.toml"
    old_config_path = f"{CONFIG_DIR}/bot_config.toml"
    new_config_path = f"{CONFIG_DIR}/bot_config.toml"

    # 检查配置文件是否存在
    if not os.path.exists(old_config_path):
        logger.info("配置文件不存在，从模板创建新配置")
        os.makedirs(CONFIG_DIR, exist_ok=True)  # 创建文件夹
        shutil.copy2(template_path, old_config_path)  # 复制模板文件
        logger.info(f"已创建新配置文件，请填写后重新运行: {old_config_path}")
        # 如果是新创建的配置文件,直接返回
        quit()

    # 读取旧配置文件和模板文件
    with open(old_config_path, "r", encoding="utf-8") as f:
        old_config = tomlkit.load(f)
    with open(template_path, "r", encoding="utf-8") as f:
        new_config = tomlkit.load(f)

    # 检查version是否相同
    if old_config and "inner" in old_config and "inner" in new_config:
        old_version = old_config["inner"].get("version")
        new_version = new_config["inner"].get("version")
        if old_version and new_version and old_version == new_version:
            logger.info(f"检测到配置文件版本号相同 (v{old_version})，跳过更新")
            return
        else:
            logger.info(f"检测到版本号不同: 旧版本 v{old_version} -> 新版本 v{new_version}")
    else:
        logger.info("已有配置文件未检测到版本号，可能是旧版本。将进行更新")

    # 创建old目录（如果不存在）
    os.makedirs(old_config_dir, exist_ok=True)

    # 生成带时间戳的新文件名
    timestamp = datetime.now().strftime("%Y%m%d_%H%M%S")
    old_backup_path = f"{old_config_dir}/bot_config_{timestamp}.toml"

    # 移动旧配置文件到old目录
    shutil.move(old_config_path, old_backup_path)
    logger.info(f"已备份旧配置文件到: {old_backup_path}")

    # 复制模板文件到配置目录
    shutil.copy2(template_path, new_config_path)
    logger.info(f"已创建新配置文件: {new_config_path}")

    def update_dict(target: TOMLDocument | dict, source: TOMLDocument | dict):
        """
        将source字典的值更新到target字典中（如果target中存在相同的键）
        """
        for key, value in source.items():
            # 跳过version字段的更新
            if key == "version":
                continue
            if key in target:
                if isinstance(value, dict) and isinstance(target[key], (dict, Table)):
                    update_dict(target[key], value)
                else:
                    try:
                        # 对数组类型进行特殊处理
                        if isinstance(value, list):
                            # 如果是空数组，确保它保持为空数组
                            target[key] = tomlkit.array(str(value)) if value else tomlkit.array()
                        else:
                            # 其他类型使用item方法创建新值
                            target[key] = tomlkit.item(value)
                    except (TypeError, ValueError):
                        # 如果转换失败，直接赋值
                        target[key] = value

    # 将旧配置的值更新到新配置中
    logger.info("开始合并新旧配置...")
    update_dict(new_config, old_config)

    # 保存更新后的配置（保留注释和格式）
    with open(new_config_path, "w", encoding="utf-8") as f:
        f.write(tomlkit.dumps(new_config))
    logger.info("配置文件更新完成，建议检查新配置文件中的内容，以免丢失重要信息")
    quit()


@dataclass
<<<<<<< HEAD
class BotConfig:
    """机器人配置类"""

    INNER_VERSION: Version = None
    MAI_VERSION: str = mai_version  # 硬编码的版本信息

    # bot
    BOT_QQ: Optional[str] = "114514"
    BOT_NICKNAME: Optional[str] = None
    BOT_ALIAS_NAMES: List[str] = field(default_factory=list)  # 别名，可以通过这个叫它

    # group
    talk_allowed_groups = set()
    talk_frequency_down_groups = set()
    ban_user_id = set()

    # personality
    personality_core = "用一句话或几句话描述人格的核心特点"  # 建议20字以内，谁再写3000字小作文敲谁脑袋
    personality_sides: List[str] = field(
        default_factory=lambda: [
            "用一句话或几句话描述人格的一些侧面",
            "用一句话或几句话描述人格的一些侧面",
            "用一句话或几句话描述人格的一些侧面",
        ]
    )
    personality_detail_level: int = (
        0  # 人设消息注入 prompt 详细等级 (0: 采用默认配置, 1: 核心/随机细节, 2: 核心+随机侧面/全部细节, 3: 全部)
    )
    expression_style = "描述麦麦说话的表达风格，表达习惯"
    enable_expression_learner: bool = True  # 是否启用新发言习惯注入，关闭则启用旧方法
    # identity
    identity_detail: List[str] = field(
        default_factory=lambda: [
            "身份特点",
            "身份特点",
        ]
    )
    height: int = 170  # 身高 单位厘米
    weight: int = 50  # 体重 单位千克
    age: int = 20  # 年龄 单位岁
    gender: str = "男"  # 性别
    appearance: str = "用几句话描述外貌特征"  # 外貌特征

    # schedule
    ENABLE_SCHEDULE_GEN: bool = False  # 是否启用日程生成
    PROMPT_SCHEDULE_GEN = "无日程"
    SCHEDULE_DOING_UPDATE_INTERVAL: int = 300  # 日程表更新间隔 单位秒
    SCHEDULE_TEMPERATURE: float = 0.5  # 日程表温度，建议0.5-1.0
    TIME_ZONE: str = "Asia/Shanghai"  # 时区

    # chat
    allow_focus_mode: bool = True  # 是否允许专注聊天状态

    base_normal_chat_num: int = 3  # 最多允许多少个群进行普通聊天
    base_focused_chat_num: int = 2  # 最多允许多少个群进行专注聊天
    allow_remove_duplicates: bool = True  # 是否开启心流去重（如果发现心流截断问题严重可尝试关闭）

    observation_context_size: int = 12  # 心流观察到的最长上下文大小，超过这个值的上下文会被压缩

    message_buffer: bool = True  # 消息缓冲器

    ban_words = set()
    ban_msgs_regex = set()

    # focus_chat
    reply_trigger_threshold: float = 3.0  # 心流聊天触发阈值，越低越容易触发
    default_decay_rate_per_second: float = 0.98  # 默认衰减率，越大衰减越慢
    consecutive_no_reply_threshold = 3

    compressed_length: int = 5  # 不能大于observation_context_size,心流上下文压缩的最短压缩长度，超过心流观察到的上下文长度，会压缩，最短压缩长度为5
    compress_length_limit: int = 5  # 最多压缩份数，超过该数值的压缩上下文会被删除

    # normal_chat
    model_reasoning_probability: float = 0.7  # 麦麦回答时选择推理模型(主要)模型概率
    model_normal_probability: float = 0.3  # 麦麦回答时选择一般模型(次要)模型概率

    emoji_chance: float = 0.2  # 发送表情包的基础概率
    thinking_timeout: int = 120  # 思考时间

    willing_mode: str = "classical"  # 意愿模式
    response_willing_amplifier: float = 1.0  # 回复意愿放大系数
    response_interested_rate_amplifier: float = 1.0  # 回复兴趣度放大系数
    down_frequency_rate: float = 3  # 降低回复频率的群组回复意愿降低系数
    emoji_response_penalty: float = 0.0  # 表情包回复惩罚
    mentioned_bot_inevitable_reply: bool = False  # 提及 bot 必然回复
    at_bot_inevitable_reply: bool = False  # @bot 必然回复

    # emoji
    max_emoji_num: int = 200  # 表情包最大数量
    max_reach_deletion: bool = True  # 开启则在达到最大数量时删除表情包，关闭则不会继续收集表情包
    EMOJI_CHECK_INTERVAL: int = 120  # 表情包检查间隔（分钟）

    save_pic: bool = False  # 是否保存图片
    save_emoji: bool = False  # 是否保存表情包
    steal_emoji: bool = True  # 是否偷取表情包，让麦麦可以发送她保存的这些表情包

    EMOJI_CHECK: bool = False  # 是否开启过滤
    EMOJI_CHECK_PROMPT: str = "符合公序良俗"  # 表情包过滤要求

    # memory
    build_memory_interval: int = 600  # 记忆构建间隔（秒）
    memory_build_distribution: list = field(
        default_factory=lambda: [4, 2, 0.6, 24, 8, 0.4]
    )  # 记忆构建分布，参数：分布1均值，标准差，权重，分布2均值，标准差，权重
    build_memory_sample_num: int = 10  # 记忆构建采样数量
    build_memory_sample_length: int = 20  # 记忆构建采样长度
    memory_compress_rate: float = 0.1  # 记忆压缩率

    forget_memory_interval: int = 600  # 记忆遗忘间隔（秒）
    memory_forget_time: int = 24  # 记忆遗忘时间（小时）
    memory_forget_percentage: float = 0.01  # 记忆遗忘比例

    consolidate_memory_interval: int = 1000  # 记忆整合间隔（秒）
    consolidation_similarity_threshold: float = 0.7  # 相似度阈值
    consolidate_memory_percentage: float = 0.01  # 检查节点比例

    memory_ban_words: list = field(
        default_factory=lambda: ["表情包", "图片", "回复", "聊天记录"]
    )  # 添加新的配置项默认值

    long_message_auto_truncate: bool = True  # HFC 模式过长消息自动截断，防止他人 prompt 恶意注入，减少token消耗，但可能损失图片/长文信息，按需选择状态（默认开启）

    # mood
    mood_update_interval: float = 1.0  # 情绪更新间隔 单位秒
    mood_decay_rate: float = 0.95  # 情绪衰减率
    mood_intensity_factor: float = 0.7  # 情绪强度因子

    # keywords
    keywords_reaction_rules = []  # 关键词回复规则

    # chinese_typo
    chinese_typo_enable = True  # 是否启用中文错别字生成器
    chinese_typo_error_rate = 0.03  # 单字替换概率
    chinese_typo_min_freq = 7  # 最小字频阈值
    chinese_typo_tone_error_rate = 0.2  # 声调错误概率
    chinese_typo_word_replace_rate = 0.02  # 整词替换概率

    # response_splitter
    enable_kaomoji_protection = False  # 是否启用颜文字保护
    enable_response_splitter = True  # 是否启用回复分割器
    response_max_length = 100  # 回复允许的最大长度
    response_max_sentence_num = 3  # 回复允许的最大句子数

    model_max_output_length: int = 800  # 最大回复长度

    # remote
    remote_enable: bool = True  # 是否启用远程控制

    # experimental
    enable_Legacy_HFC: bool = False  # 是否启用旧 HFC 处理器
    enable_friend_chat: bool = True  # 是否启用好友聊天
    # enable_think_flow: bool = False  # 是否启用思考流程
    enable_friend_whitelist: bool = True  # 是否启用好友白名单
    talk_allowed_private = set()
    rename_person: bool = (
        True  # 是否启用改名工具，可以让麦麦对唯一名进行更改，可能可以更拟人地称呼他人，但是也可能导致记忆混淆的问题
    )

    # pfc
    enable_pfc_chatting: bool = True  # 是否启用PFC聊天，该功能仅作用于私聊，与回复模式独立
    pfc_message_buffer_size: int = (
        2  # PFC 聊天消息缓冲数量，有利于使聊天节奏更加紧凑流畅，请根据实际 LLM 响应速度进行调整，默认2条
    )
    pfc_recent_history_display_count: int = 18  # PFC 对话最大可见上下文

    # pfc.checker
    enable_pfc_reply_checker: bool = True  # 是否启用 PFC 的回复检查器
    pfc_max_reply_attempts: int = 3  # 发言最多尝试次数
    pfc_max_chat_history_for_checker: int = 30  # checker聊天记录最大可见上文长度

    # pfc.emotion
    pfc_emotion_update_intensity: float = 0.6  # 情绪更新强度
    pfc_emotion_history_count: int = 5  # 情绪更新最大可见上下文长度

    # pfc.relationship
    pfc_relationship_incremental_interval: int = 10  # 关系值增值强度
    pfc_relationship_incremental_msg_count: int = 10  # 会话中，关系值判断最大可见上下文
    pfc_relationship_incremental_default_change: float = (
        1.0  # 会话中，关系值默认更新值（当 llm 返回错误时默认采用该值）
    )
    pfc_relationship_incremental_max_change: float = 5.0  # 会话中，关系值最大可变值
    pfc_relationship_final_msg_count: int = 30  # 会话结束时，关系值判断最大可见上下文
    pfc_relationship_final_default_change: float = 5.0  # 会话结束时，关系值默认更新值
    pfc_relationship_final_max_change: float = 50.0  # 会话结束时，关系值最大可变值

    # pfc.fallback
    pfc_historical_fallback_exclude_seconds: int = 45  # pfc 翻看聊天记录排除最近时长

    # pfc.idle_chat
    enable_idle_chat: bool = True  # 是否启用 pfc 主动发言
    idle_check_interval: int = 10  # 检查间隔，10分钟检查一次
    min_cooldown: int = 7200  # 最短冷却时间，2小时 (7200秒)
    max_cooldown: int = 18000  # 最长冷却时间，5小时 (18000秒)

    # Group Nickname
    enable_nickname_mapping: bool = False  # 绰号映射功能总开关
    max_nicknames_in_prompt: int = 10  # Prompt 中最多注入的绰号数量
    nickname_probability_smoothing: int = 1  # 绰号加权随机选择的平滑因子
    nickname_queue_max_size: int = 100  # 绰号处理队列最大容量
    nickname_process_sleep_interval: float = 5  # 绰号处理进程休眠间隔（秒）
    nickname_analysis_history_limit: int = 30  # 绰号处理可见最大上下文
    nickname_analysis_probability: float = 0.1  # 绰号随机概率命中，该值越大，绰号分析越频繁

    # 模型配置
    llm_reasoning: dict[str, str] = field(default_factory=lambda: {})
    # llm_reasoning_minor: dict[str, str] = field(default_factory=lambda: {})
    llm_normal: Dict[str, str] = field(default_factory=lambda: {})
    llm_topic_judge: Dict[str, str] = field(default_factory=lambda: {})
    llm_summary: Dict[str, str] = field(default_factory=lambda: {})
    embedding: Dict[str, str] = field(default_factory=lambda: {})
    vlm: Dict[str, str] = field(default_factory=lambda: {})
    moderation: Dict[str, str] = field(default_factory=lambda: {})

    llm_observation: Dict[str, str] = field(default_factory=lambda: {})
    llm_sub_heartflow: Dict[str, str] = field(default_factory=lambda: {})
    llm_heartflow: Dict[str, str] = field(default_factory=lambda: {})
    llm_tool_use: Dict[str, str] = field(default_factory=lambda: {})
    llm_plan: Dict[str, str] = field(default_factory=lambda: {})
    llm_nickname_mapping: Dict[str, str] = field(default_factory=lambda: {})
    llm_scheduler_all: Dict[str, str] = field(default_factory=lambda: {})
    llm_scheduler_doing: Dict[str, str] = field(default_factory=lambda: {})
    llm_PFC_relationship_eval: Dict[str, str] = field(default_factory=lambda: {})

    api_urls: Dict[str, str] = field(default_factory=lambda: {})

    @staticmethod
    def get_config_dir() -> str:
        """获取配置文件目录"""
        current_dir = os.path.dirname(os.path.abspath(__file__))
        root_dir = os.path.abspath(os.path.join(current_dir, "..", ".."))
        config_dir = os.path.join(root_dir, "config")
        if not os.path.exists(config_dir):
            os.makedirs(config_dir)
        return config_dir

    @classmethod
    def convert_to_specifierset(cls, value: str) -> SpecifierSet:
        """将 字符串 版本表达式转换成 SpecifierSet
        Args:
            value[str]: 版本表达式(字符串)
        Returns:
            SpecifierSet
        """

        try:
            converted = SpecifierSet(value)
        except InvalidSpecifier:
            logger.error(f"{value} 分类使用了错误的版本约束表达式\n", "请阅读 https://semver.org/lang/zh-CN/ 修改代码")
            exit(1)

        return converted

    @classmethod
    def get_config_version(cls, toml: dict) -> Version:
        """提取配置文件的 SpecifierSet 版本数据
        Args:
            toml[dict]: 输入的配置文件字典
        Returns:
            Version
        """

        if "inner" in toml:
            try:
                config_version: str = toml["inner"]["version"]
            except KeyError as e:
                logger.error("配置文件中 inner 段 不存在, 这是错误的配置文件")
                raise KeyError(f"配置文件中 inner 段 不存在 {e}, 这是错误的配置文件") from e
        else:
            toml["inner"] = {"version": "0.0.0"}
            config_version = toml["inner"]["version"]

        try:
            ver = version.parse(config_version)
        except InvalidVersion as e:
            logger.error(
                "配置文件中 inner段 的 version 键是错误的版本描述\n"
                "请阅读 https://semver.org/lang/zh-CN/ 修改配置，并参考本项目指定的模板进行修改\n"
                "本项目在不同的版本下有不同的模板，请注意识别"
            )
            raise InvalidVersion("配置文件中 inner段 的 version 键是错误的版本描述\n") from e

        return ver

    @classmethod
    def load_config(cls, config_path: str = None) -> "BotConfig":
        """从TOML配置文件加载配置"""
        config = cls()

        def personality(parent: dict):
            personality_config = parent["personality"]
            if config.INNER_VERSION in SpecifierSet(">=1.2.4"):
                config.personality_core = personality_config.get("personality_core", config.personality_core)
                config.personality_sides = personality_config.get("personality_sides", config.personality_sides)
            if config.INNER_VERSION in SpecifierSet(">=1.7.1"):
                config.personality_detail_level = personality_config.get(
                    "personality_detail_level", config.personality_sides
                )
            if config.INNER_VERSION in SpecifierSet(">=1.7.0"):
                config.expression_style = personality_config.get("expression_style", config.expression_style)
            if config.INNER_VERSION in SpecifierSet(">=1.7.1"):
                config.enable_expression_learner = personality_config.get(
                    "enable_expression_learner", config.enable_expression_learner
                )

        def identity(parent: dict):
            identity_config = parent["identity"]
            if config.INNER_VERSION in SpecifierSet(">=1.2.4"):
                config.identity_detail = identity_config.get("identity_detail", config.identity_detail)
                config.height = identity_config.get("height", config.height)
                config.weight = identity_config.get("weight", config.weight)
                config.age = identity_config.get("age", config.age)
                config.gender = identity_config.get("gender", config.gender)
                config.appearance = identity_config.get("appearance", config.appearance)

        def schedule(parent: dict):
            schedule_config = parent["schedule"]
            config.ENABLE_SCHEDULE_GEN = schedule_config.get("enable_schedule_gen", config.ENABLE_SCHEDULE_GEN)
            config.PROMPT_SCHEDULE_GEN = schedule_config.get("prompt_schedule_gen", config.PROMPT_SCHEDULE_GEN)
            config.SCHEDULE_DOING_UPDATE_INTERVAL = schedule_config.get(
                "schedule_doing_update_interval", config.SCHEDULE_DOING_UPDATE_INTERVAL
            )
            logger.info(
                f"载入自定义日程prompt:{schedule_config.get('prompt_schedule_gen', config.PROMPT_SCHEDULE_GEN)}"
            )
            if config.INNER_VERSION in SpecifierSet(">=1.0.2"):
                config.SCHEDULE_TEMPERATURE = schedule_config.get("schedule_temperature", config.SCHEDULE_TEMPERATURE)
                time_zone = schedule_config.get("time_zone", config.TIME_ZONE)
                if tz.gettz(time_zone) is None:
                    logger.error(f"无效的时区: {time_zone}，使用默认值: {config.TIME_ZONE}")
                else:
                    config.TIME_ZONE = time_zone

        def emoji(parent: dict):
            emoji_config = parent["emoji"]
            config.EMOJI_CHECK_INTERVAL = emoji_config.get("check_interval", config.EMOJI_CHECK_INTERVAL)
            config.EMOJI_CHECK_PROMPT = emoji_config.get("check_prompt", config.EMOJI_CHECK_PROMPT)
            config.EMOJI_CHECK = emoji_config.get("enable_check", config.EMOJI_CHECK)
            if config.INNER_VERSION in SpecifierSet(">=1.1.1"):
                config.max_emoji_num = emoji_config.get("max_emoji_num", config.max_emoji_num)
                config.max_reach_deletion = emoji_config.get("max_reach_deletion", config.max_reach_deletion)
            if config.INNER_VERSION in SpecifierSet(">=1.4.2"):
                config.save_pic = emoji_config.get("save_pic", config.save_pic)
                config.save_emoji = emoji_config.get("save_emoji", config.save_emoji)
                config.steal_emoji = emoji_config.get("steal_emoji", config.steal_emoji)

        def group_nickname(parent: dict):
            if config.INNER_VERSION in SpecifierSet(">=1.7.1"):
                group_nickname_config = parent.get("group_nickname", {})
                config.enable_nickname_mapping = group_nickname_config.get(
                    "enable_nickname_mapping", config.enable_nickname_mapping
                )
                config.max_nicknames_in_prompt = group_nickname_config.get(
                    "max_nicknames_in_prompt", config.max_nicknames_in_prompt
                )
                config.nickname_probability_smoothing = group_nickname_config.get(
                    "nickname_probability_smoothing", config.nickname_probability_smoothing
                )
                config.nickname_queue_max_size = group_nickname_config.get(
                    "nickname_queue_max_size", config.nickname_queue_max_size
                )
                config.nickname_process_sleep_interval = group_nickname_config.get(
                    "nickname_process_sleep_interval", config.nickname_process_sleep_interval
                )
                config.nickname_analysis_history_limit = group_nickname_config.get(
                    "nickname_analysis_history_limit", config.nickname_analysis_history_limit
                )
                config.nickname_analysis_probability = group_nickname_config.get(
                    "nickname_analysis_probability", config.nickname_analysis_probability
                )

        def bot(parent: dict):
            # 机器人基础配置
            bot_config = parent["bot"]
            bot_qq = bot_config.get("qq")
            config.BOT_QQ = str(bot_qq)
            config.BOT_NICKNAME = bot_config.get("nickname", config.BOT_NICKNAME)
            config.BOT_ALIAS_NAMES = bot_config.get("alias_names", config.BOT_ALIAS_NAMES)

        def chat(parent: dict):
            chat_config = parent["chat"]
            config.allow_focus_mode = chat_config.get("allow_focus_mode", config.allow_focus_mode)
            config.base_normal_chat_num = chat_config.get("base_normal_chat_num", config.base_normal_chat_num)
            config.base_focused_chat_num = chat_config.get("base_focused_chat_num", config.base_focused_chat_num)
            config.observation_context_size = chat_config.get(
                "observation_context_size", config.observation_context_size
            )
            config.message_buffer = chat_config.get("message_buffer", config.message_buffer)
            config.ban_words = chat_config.get("ban_words", config.ban_words)
            for r in chat_config.get("ban_msgs_regex", config.ban_msgs_regex):
                config.ban_msgs_regex.add(re.compile(r))
            if config.INNER_VERSION in SpecifierSet(">=1.7.1"):
                config.allow_remove_duplicates = chat_config.get(
                    "allow_remove_duplicates", config.allow_remove_duplicates
                )

        def normal_chat(parent: dict):
            normal_chat_config = parent["normal_chat"]
            config.model_reasoning_probability = normal_chat_config.get(
                "model_reasoning_probability", config.model_reasoning_probability
            )
            config.model_normal_probability = normal_chat_config.get(
                "model_normal_probability", config.model_normal_probability
            )
            config.emoji_chance = normal_chat_config.get("emoji_chance", config.emoji_chance)
            config.thinking_timeout = normal_chat_config.get("thinking_timeout", config.thinking_timeout)

            config.willing_mode = normal_chat_config.get("willing_mode", config.willing_mode)
            config.response_willing_amplifier = normal_chat_config.get(
                "response_willing_amplifier", config.response_willing_amplifier
            )
            config.response_interested_rate_amplifier = normal_chat_config.get(
                "response_interested_rate_amplifier", config.response_interested_rate_amplifier
            )
            config.down_frequency_rate = normal_chat_config.get("down_frequency_rate", config.down_frequency_rate)
            config.emoji_response_penalty = normal_chat_config.get(
                "emoji_response_penalty", config.emoji_response_penalty
            )

            config.mentioned_bot_inevitable_reply = normal_chat_config.get(
                "mentioned_bot_inevitable_reply", config.mentioned_bot_inevitable_reply
            )
            config.at_bot_inevitable_reply = normal_chat_config.get(
                "at_bot_inevitable_reply", config.at_bot_inevitable_reply
            )

        def focus_chat(parent: dict):
            focus_chat_config = parent["focus_chat"]
            config.compressed_length = focus_chat_config.get("compressed_length", config.compressed_length)
            config.compress_length_limit = focus_chat_config.get("compress_length_limit", config.compress_length_limit)
            config.reply_trigger_threshold = focus_chat_config.get(
                "reply_trigger_threshold", config.reply_trigger_threshold
            )
            config.default_decay_rate_per_second = focus_chat_config.get(
                "default_decay_rate_per_second", config.default_decay_rate_per_second
            )
            config.consecutive_no_reply_threshold = focus_chat_config.get(
                "consecutive_no_reply_threshold", config.consecutive_no_reply_threshold
            )

        def model(parent: dict):
            # 加载模型配置
            model_config: dict = parent["model"]

            config_list = [
                "llm_reasoning",
                # "llm_reasoning_minor",
                "llm_normal",
                "llm_topic_judge",
                "llm_summary",
                "vlm",
                "embedding",
                "llm_tool_use",
                "llm_observation",
                "llm_sub_heartflow",
                "llm_plan",
                "llm_heartflow",
                "llm_PFC_action_planner",
                "llm_PFC_chat",
                "llm_nickname_mapping",
                "llm_scheduler_all",
                "llm_scheduler_doing",
                "llm_PFC_relationship_eval",
            ]

            for item in config_list:
                if item in model_config:
                    cfg_item: dict = model_config[item]

                    # base_url 的例子： SILICONFLOW_BASE_URL
                    # key 的例子： SILICONFLOW_KEY
                    cfg_target = {
                        "name": "",
                        "base_url": "",
                        "key": "",
                        "stream": False,
                        "pri_in": 0,
                        "pri_out": 0,
                        "temp": 0.7,
                    }

                    if config.INNER_VERSION in SpecifierSet("<=0.0.0"):
                        cfg_target = cfg_item

                    elif config.INNER_VERSION in SpecifierSet(">=0.0.1"):
                        stable_item = ["name", "pri_in", "pri_out"]

                        stream_item = ["stream"]
                        if config.INNER_VERSION in SpecifierSet(">=1.0.1"):
                            stable_item.append("stream")

                        pricing_item = ["pri_in", "pri_out"]

                        # 从配置中原始拷贝稳定字段
                        for i in stable_item:
                            # 如果 字段 属于计费项 且获取不到，那默认值是 0
                            if i in pricing_item and i not in cfg_item:
                                cfg_target[i] = 0

                            if i in stream_item and i not in cfg_item:
                                cfg_target[i] = False

                            else:
                                # 没有特殊情况则原样复制
                                try:
                                    cfg_target[i] = cfg_item[i]
                                except KeyError as e:
                                    logger.error(f"{item} 中的必要字段不存在，请检查")
                                    raise KeyError(f"{item} 中的必要字段 {e} 不存在，请检查") from e

                        # 如果配置中有temp参数，就使用配置中的值
                        if "temp" in cfg_item:
                            cfg_target["temp"] = cfg_item["temp"]
                        else:
                            # 如果没有temp参数，就删除默认值
                            cfg_target.pop("temp", None)

                        provider = cfg_item.get("provider")
                        if provider is None:
                            logger.error(f"provider 字段在模型配置 {item} 中不存在，请检查")
                            raise KeyError(f"provider 字段在模型配置 {item} 中不存在，请检查")

                        cfg_target["base_url"] = f"{provider}_BASE_URL"
                        cfg_target["key"] = f"{provider}_KEY"

                    # 如果 列表中的项目在 model_config 中，利用反射来设置对应项目
                    setattr(config, item, cfg_target)
                else:
                    logger.error(f"模型 {item} 在config中不存在，请检查，或尝试更新配置文件")
                    raise KeyError(f"模型 {item} 在config中不存在，请检查，或尝试更新配置文件")

        def memory(parent: dict):
            memory_config = parent["memory"]
            config.build_memory_interval = memory_config.get("build_memory_interval", config.build_memory_interval)
            config.forget_memory_interval = memory_config.get("forget_memory_interval", config.forget_memory_interval)
            config.memory_ban_words = set(memory_config.get("memory_ban_words", []))
            config.memory_forget_time = memory_config.get("memory_forget_time", config.memory_forget_time)
            config.memory_forget_percentage = memory_config.get(
                "memory_forget_percentage", config.memory_forget_percentage
            )
            config.memory_compress_rate = memory_config.get("memory_compress_rate", config.memory_compress_rate)
            if config.INNER_VERSION in SpecifierSet(">=0.0.11"):
                config.memory_build_distribution = memory_config.get(
                    "memory_build_distribution", config.memory_build_distribution
                )
                config.build_memory_sample_num = memory_config.get(
                    "build_memory_sample_num", config.build_memory_sample_num
                )
                config.build_memory_sample_length = memory_config.get(
                    "build_memory_sample_length", config.build_memory_sample_length
                )
            if config.INNER_VERSION in SpecifierSet(">=1.5.1"):
                config.consolidate_memory_interval = memory_config.get(
                    "consolidate_memory_interval", config.consolidate_memory_interval
                )
                config.consolidation_similarity_threshold = memory_config.get(
                    "consolidation_similarity_threshold", config.consolidation_similarity_threshold
                )
                config.consolidate_memory_percentage = memory_config.get(
                    "consolidate_memory_percentage", config.consolidate_memory_percentage
                )
            if config.INNER_VERSION in SpecifierSet(">=1.7.1"):
                config.long_message_auto_truncate = memory_config.get(
                    "long_message_auto_truncate", config.long_message_auto_truncate
                )

        def remote(parent: dict):
            remote_config = parent["remote"]
            config.remote_enable = remote_config.get("enable", config.remote_enable)

        def mood(parent: dict):
            mood_config = parent["mood"]
            config.mood_update_interval = mood_config.get("mood_update_interval", config.mood_update_interval)
            config.mood_decay_rate = mood_config.get("mood_decay_rate", config.mood_decay_rate)
            config.mood_intensity_factor = mood_config.get("mood_intensity_factor", config.mood_intensity_factor)

        def keywords_reaction(parent: dict):
            keywords_reaction_config = parent["keywords_reaction"]
            if keywords_reaction_config.get("enable", False):
                config.keywords_reaction_rules = keywords_reaction_config.get("rules", config.keywords_reaction_rules)
                for rule in config.keywords_reaction_rules:
                    if rule.get("enable", False) and "regex" in rule:
                        rule["regex"] = [re.compile(r) for r in rule.get("regex", [])]

        def chinese_typo(parent: dict):
            chinese_typo_config = parent["chinese_typo"]
            config.chinese_typo_enable = chinese_typo_config.get("enable", config.chinese_typo_enable)
            config.chinese_typo_error_rate = chinese_typo_config.get("error_rate", config.chinese_typo_error_rate)
            config.chinese_typo_min_freq = chinese_typo_config.get("min_freq", config.chinese_typo_min_freq)
            config.chinese_typo_tone_error_rate = chinese_typo_config.get(
                "tone_error_rate", config.chinese_typo_tone_error_rate
            )
            config.chinese_typo_word_replace_rate = chinese_typo_config.get(
                "word_replace_rate", config.chinese_typo_word_replace_rate
            )

        def response_splitter(parent: dict):
            response_splitter_config = parent["response_splitter"]
            config.enable_response_splitter = response_splitter_config.get(
                "enable_response_splitter", config.enable_response_splitter
            )
            config.response_max_length = response_splitter_config.get("response_max_length", config.response_max_length)
            config.response_max_sentence_num = response_splitter_config.get(
                "response_max_sentence_num", config.response_max_sentence_num
            )
            if config.INNER_VERSION in SpecifierSet(">=1.4.2"):
                config.enable_kaomoji_protection = response_splitter_config.get(
                    "enable_kaomoji_protection", config.enable_kaomoji_protection
                )
            if config.INNER_VERSION in SpecifierSet(">=1.6.0"):
                config.model_max_output_length = response_splitter_config.get(
                    "model_max_output_length", config.model_max_output_length
                )

        def groups(parent: dict):
            groups_config = parent["groups"]
            # config.talk_allowed_groups = set(groups_config.get("talk_allowed", []))
            config.talk_allowed_groups = set(str(group) for group in groups_config.get("talk_allowed", []))
            # config.talk_frequency_down_groups = set(groups_config.get("talk_frequency_down", []))
            config.talk_frequency_down_groups = set(
                str(group) for group in groups_config.get("talk_frequency_down", [])
            )
            # config.ban_user_id = set(groups_config.get("ban_user_id", []))
            config.ban_user_id = set(str(user) for user in groups_config.get("ban_user_id", []))

        def experimental(parent: dict):
            experimental_config = parent["experimental"]
            config.enable_friend_chat = experimental_config.get("enable_friend_chat", config.enable_friend_chat)
            # config.enable_think_flow = experimental_config.get("enable_think_flow", config.enable_think_flow)
            config.talk_allowed_private = set(str(user) for user in experimental_config.get("talk_allowed_private", []))
            if config.INNER_VERSION in SpecifierSet(">=1.7.1"):
                config.enable_friend_whitelist = experimental_config.get(
                    "enable_friend_whitelist", config.enable_friend_whitelist
                )
            if config.INNER_VERSION in SpecifierSet(">=1.7.1"):
                config.rename_person = experimental_config.get("rename_person", config.rename_person)
            if config.INNER_VERSION in SpecifierSet(">=1.7.1"):
                config.enable_Legacy_HFC = experimental_config.get("enable_Legacy_HFC", config.enable_Legacy_HFC)

        def pfc(parent: dict):
            if config.INNER_VERSION in SpecifierSet(">=1.7.1"):
                pfc_config = parent.get("pfc", {})
                # 解析 [pfc] 下的直接字段
                config.enable_pfc_chatting = pfc_config.get("enable_pfc_chatting", config.enable_pfc_chatting)
                config.pfc_message_buffer_size = pfc_config.get(
                    "pfc_message_buffer_size", config.pfc_message_buffer_size
                )
                config.pfc_recent_history_display_count = pfc_config.get(
                    "pfc_recent_history_display_count", config.pfc_recent_history_display_count
                )

                # 解析 [[pfc.checker]] 子表
                checker_list = pfc_config.get("checker", [])
                if checker_list and isinstance(checker_list, list):
                    checker_config = checker_list[0] if checker_list else {}
                    config.enable_pfc_reply_checker = checker_config.get(
                        "enable_pfc_reply_checker", config.enable_pfc_reply_checker
                    )
                    config.pfc_max_reply_attempts = checker_config.get(
                        "pfc_max_reply_attempts", config.pfc_max_reply_attempts
                    )
                    config.pfc_max_chat_history_for_checker = checker_config.get(
                        "pfc_max_chat_history_for_checker", config.pfc_max_chat_history_for_checker
                    )

                # 解析 [[pfc.emotion]] 子表
                emotion_list = pfc_config.get("emotion", [])
                if emotion_list and isinstance(emotion_list, list):
                    emotion_config = emotion_list[0] if emotion_list else {}
                    config.pfc_emotion_update_intensity = emotion_config.get(
                        "pfc_emotion_update_intensity", config.pfc_emotion_update_intensity
                    )
                    config.pfc_emotion_history_count = emotion_config.get(
                        "pfc_emotion_history_count", config.pfc_emotion_history_count
                    )

                # 解析 [[pfc.relationship]] 子表
                relationship_list = pfc_config.get("relationship", [])
                if relationship_list and isinstance(relationship_list, list):
                    relationship_config = relationship_list[0] if relationship_list else {}
                    config.pfc_relationship_incremental_interval = relationship_config.get(
                        "pfc_relationship_incremental_interval", config.pfc_relationship_incremental_interval
                    )
                    config.pfc_relationship_incremental_msg_count = relationship_config.get(
                        "pfc_relationship_incremental_msg_count", config.pfc_relationship_incremental_msg_count
                    )
                    config.pfc_relationship_incremental_default_change = relationship_config.get(
                        "pfc_relationship_incremental_default_change",
                        config.pfc_relationship_incremental_default_change,
                    )
                    config.pfc_relationship_incremental_max_change = relationship_config.get(
                        "pfc_relationship_incremental_max_change", config.pfc_relationship_incremental_max_change
                    )
                    config.pfc_relationship_final_msg_count = relationship_config.get(
                        "pfc_relationship_final_msg_count", config.pfc_relationship_final_msg_count
                    )
                    config.pfc_relationship_final_default_change = relationship_config.get(
                        "pfc_relationship_final_default_change", config.pfc_relationship_final_default_change
                    )
                    config.pfc_relationship_final_max_change = relationship_config.get(
                        "pfc_relationship_final_max_change", config.pfc_relationship_final_max_change
                    )

                # 解析 [[pfc.fallback]] 子表
                fallback_list = pfc_config.get("fallback", [])
                if fallback_list and isinstance(fallback_list, list):
                    fallback_config = fallback_list[0] if fallback_list else {}
                    config.pfc_historical_fallback_exclude_seconds = fallback_config.get(
                        "pfc_historical_fallback_exclude_seconds", config.pfc_historical_fallback_exclude_seconds
                    )

                # 解析 [[pfc.idle_chat]] 子表
                idle_chat_list = pfc_config.get("idle_chat", [])
                if idle_chat_list and isinstance(idle_chat_list, list):
                    idle_chat_config = idle_chat_list[0] if idle_chat_list else {}
                    config.enable_idle_chat = idle_chat_config.get("enable_idle_chat", config.enable_idle_chat)
                    config.idle_check_interval = idle_chat_config.get("idle_check_interval", config.idle_check_interval)
                    config.min_cooldown = idle_chat_config.get("min_cooldown", config.min_cooldown)
                    config.max_cooldown = idle_chat_config.get("max_cooldown", config.max_cooldown)

        # 版本表达式：>=1.0.0,<2.0.0
        # 允许字段：func: method, support: str, notice: str, necessary: bool
        # 如果使用 notice 字段，在该组配置加载时，会展示该字段对用户的警示
        # 例如："notice": "personality 将在 1.3.2 后被移除"，那么在有效版本中的用户就会虽然可以
        # 正常执行程序，但是会看到这条自定义提示

        # 版本格式：主版本号.次版本号.修订号，版本号递增规则如下：
        #     主版本号：当你做了不兼容的 API 修改，
        #     次版本号：当你做了向下兼容的功能性新增，
        #     修订号：当你做了向下兼容的问题修正。
        # 先行版本号及版本编译信息可以加到"主版本号.次版本号.修订号"的后面，作为延伸。

        # 如果你做了break的修改，就应该改动主版本号
        # 如果做了一个兼容修改，就不应该要求这个选项是必须的！
        include_configs = {
            "bot": {"func": bot, "support": ">=0.0.0"},
            "groups": {"func": groups, "support": ">=0.0.0"},
            "personality": {"func": personality, "support": ">=0.0.0"},
            "identity": {"func": identity, "support": ">=1.2.4"},
            "schedule": {"func": schedule, "support": ">=0.0.11", "necessary": False},
            "emoji": {"func": emoji, "support": ">=0.0.0"},
            "model": {"func": model, "support": ">=0.0.0"},
            "memory": {"func": memory, "support": ">=0.0.0", "necessary": False},
            "mood": {"func": mood, "support": ">=0.0.0"},
            "remote": {"func": remote, "support": ">=0.0.10", "necessary": False},
            "keywords_reaction": {"func": keywords_reaction, "support": ">=0.0.2", "necessary": False},
            "chinese_typo": {"func": chinese_typo, "support": ">=0.0.3", "necessary": False},
            "response_splitter": {"func": response_splitter, "support": ">=0.0.11", "necessary": False},
            "experimental": {"func": experimental, "support": ">=0.0.11", "necessary": False},
            "chat": {"func": chat, "support": ">=1.6.0", "necessary": False},
            "normal_chat": {"func": normal_chat, "support": ">=1.6.0", "necessary": False},
            "focus_chat": {"func": focus_chat, "support": ">=1.6.0", "necessary": False},
            "group_nickname": {"func": group_nickname, "support": ">=1.7.1", "necessary": False},
            "pfc": {"func": pfc, "support": ">=1.7.1", "necessary": False},
        }

        # 原地修改，将 字符串版本表达式 转换成 版本对象
        for key in include_configs:
            item_support = include_configs[key]["support"]
            include_configs[key]["support"] = cls.convert_to_specifierset(item_support)

        if os.path.exists(config_path):
            with open(config_path, "rb") as f:
                try:
                    toml_dict = tomli.load(f)
                except tomli.TOMLDecodeError as e:
                    logger.critical(f"配置文件bot_config.toml填写有误，请检查第{e.lineno}行第{e.colno}处：{e.msg}")
                    exit(1)

                # 获取配置文件版本
                config.INNER_VERSION = cls.get_config_version(toml_dict)

                # 如果在配置中找到了需要的项，调用对应项的闭包函数处理
                for key in include_configs:
                    if key in toml_dict:
                        group_specifierset: SpecifierSet = include_configs[key]["support"]

                        # 检查配置文件版本是否在支持范围内
                        if config.INNER_VERSION in group_specifierset:
                            # 如果版本在支持范围内，检查是否存在通知
                            if "notice" in include_configs[key]:
                                logger.warning(include_configs[key]["notice"])

                            include_configs[key]["func"](toml_dict)

                        else:
                            # 如果版本不在支持范围内，崩溃并提示用户
                            logger.error(
                                f"配置文件中的 '{key}' 字段的版本 ({config.INNER_VERSION}) 不在支持范围内。\n"
                                f"当前程序仅支持以下版本范围: {group_specifierset}"
                            )
                            raise InvalidVersion(f"当前程序仅支持以下版本范围: {group_specifierset}")

                    # 如果 necessary 项目存在，而且显式声明是 False，进入特殊处理
                    elif "necessary" in include_configs[key] and include_configs[key].get("necessary") is False:
                        # 通过 pass 处理的项虽然直接忽略也是可以的，但是为了不增加理解困难，依然需要在这里显式处理
                        if key == "keywords_reaction":
                            pass

                    else:
                        # 如果用户根本没有需要的配置项，提示缺少配置
                        logger.error(f"配置文件中缺少必需的字段: '{key}'")
                        raise KeyError(f"配置文件中缺少必需的字段: '{key}'")

                # identity_detail字段非空检查
                if not config.identity_detail:
                    logger.error("配置文件错误：[identity] 部分的 identity_detail 不能为空字符串")
                    raise ValueError("配置文件错误：[identity] 部分的 identity_detail 不能为空字符串")

                logger.success(f"成功加载配置文件: {config_path}")

        return config
=======
class Config(ConfigBase):
    """总配置类"""

    MMC_VERSION: str = field(default=MMC_VERSION, repr=False, init=False)  # 硬编码的版本信息

    bot: BotConfig
    chat_target: ChatTargetConfig
    personality: PersonalityConfig
    identity: IdentityConfig
    platforms: PlatformsConfig
    chat: ChatConfig
    normal_chat: NormalChatConfig
    focus_chat: FocusChatConfig
    emoji: EmojiConfig
    memory: MemoryConfig
    mood: MoodConfig
    keyword_reaction: KeywordReactionConfig
    chinese_typo: ChineseTypoConfig
    response_splitter: ResponseSplitterConfig
    telemetry: TelemetryConfig
    experimental: ExperimentalConfig
    model: ModelConfig


def load_config(config_path: str) -> Config:
    """
    加载配置文件
    :param config_path: 配置文件路径
    :return: Config对象
    """
    # 读取配置文件
    with open(config_path, "r", encoding="utf-8") as f:
        config_data = tomlkit.load(f)

    # 创建Config对象
    try:
        return Config.from_dict(config_data)
    except Exception as e:
        logger.critical("配置文件解析失败")
        raise e
>>>>>>> 4562277e


# 获取配置文件路径
logger.info(f"MaiCore当前版本: {MMC_VERSION}")
update_config()

logger.info("正在品鉴配置文件...")
global_config = load_config(config_path=f"{CONFIG_DIR}/bot_config.toml")
logger.info("非常的新鲜，非常的美味！")<|MERGE_RESOLUTION|>--- conflicted
+++ resolved
@@ -1,12 +1,5 @@
 import os
-<<<<<<< HEAD
-import re
-from dataclasses import dataclass, field
-from typing import Dict, List, Optional
-from dateutil import tz
-=======
 from dataclasses import field, dataclass
->>>>>>> 4562277e
 
 import tomlkit
 import shutil
@@ -36,7 +29,10 @@
     ResponseSplitterConfig,
     TelemetryConfig,
     ExperimentalConfig,
+    PFCConfig,
     ModelConfig,
+    ScheduleConfig,
+    GroupNicknameConfig,
 )
 
 install(extra_lines=3)
@@ -140,819 +136,6 @@
 
 
 @dataclass
-<<<<<<< HEAD
-class BotConfig:
-    """机器人配置类"""
-
-    INNER_VERSION: Version = None
-    MAI_VERSION: str = mai_version  # 硬编码的版本信息
-
-    # bot
-    BOT_QQ: Optional[str] = "114514"
-    BOT_NICKNAME: Optional[str] = None
-    BOT_ALIAS_NAMES: List[str] = field(default_factory=list)  # 别名，可以通过这个叫它
-
-    # group
-    talk_allowed_groups = set()
-    talk_frequency_down_groups = set()
-    ban_user_id = set()
-
-    # personality
-    personality_core = "用一句话或几句话描述人格的核心特点"  # 建议20字以内，谁再写3000字小作文敲谁脑袋
-    personality_sides: List[str] = field(
-        default_factory=lambda: [
-            "用一句话或几句话描述人格的一些侧面",
-            "用一句话或几句话描述人格的一些侧面",
-            "用一句话或几句话描述人格的一些侧面",
-        ]
-    )
-    personality_detail_level: int = (
-        0  # 人设消息注入 prompt 详细等级 (0: 采用默认配置, 1: 核心/随机细节, 2: 核心+随机侧面/全部细节, 3: 全部)
-    )
-    expression_style = "描述麦麦说话的表达风格，表达习惯"
-    enable_expression_learner: bool = True  # 是否启用新发言习惯注入，关闭则启用旧方法
-    # identity
-    identity_detail: List[str] = field(
-        default_factory=lambda: [
-            "身份特点",
-            "身份特点",
-        ]
-    )
-    height: int = 170  # 身高 单位厘米
-    weight: int = 50  # 体重 单位千克
-    age: int = 20  # 年龄 单位岁
-    gender: str = "男"  # 性别
-    appearance: str = "用几句话描述外貌特征"  # 外貌特征
-
-    # schedule
-    ENABLE_SCHEDULE_GEN: bool = False  # 是否启用日程生成
-    PROMPT_SCHEDULE_GEN = "无日程"
-    SCHEDULE_DOING_UPDATE_INTERVAL: int = 300  # 日程表更新间隔 单位秒
-    SCHEDULE_TEMPERATURE: float = 0.5  # 日程表温度，建议0.5-1.0
-    TIME_ZONE: str = "Asia/Shanghai"  # 时区
-
-    # chat
-    allow_focus_mode: bool = True  # 是否允许专注聊天状态
-
-    base_normal_chat_num: int = 3  # 最多允许多少个群进行普通聊天
-    base_focused_chat_num: int = 2  # 最多允许多少个群进行专注聊天
-    allow_remove_duplicates: bool = True  # 是否开启心流去重（如果发现心流截断问题严重可尝试关闭）
-
-    observation_context_size: int = 12  # 心流观察到的最长上下文大小，超过这个值的上下文会被压缩
-
-    message_buffer: bool = True  # 消息缓冲器
-
-    ban_words = set()
-    ban_msgs_regex = set()
-
-    # focus_chat
-    reply_trigger_threshold: float = 3.0  # 心流聊天触发阈值，越低越容易触发
-    default_decay_rate_per_second: float = 0.98  # 默认衰减率，越大衰减越慢
-    consecutive_no_reply_threshold = 3
-
-    compressed_length: int = 5  # 不能大于observation_context_size,心流上下文压缩的最短压缩长度，超过心流观察到的上下文长度，会压缩，最短压缩长度为5
-    compress_length_limit: int = 5  # 最多压缩份数，超过该数值的压缩上下文会被删除
-
-    # normal_chat
-    model_reasoning_probability: float = 0.7  # 麦麦回答时选择推理模型(主要)模型概率
-    model_normal_probability: float = 0.3  # 麦麦回答时选择一般模型(次要)模型概率
-
-    emoji_chance: float = 0.2  # 发送表情包的基础概率
-    thinking_timeout: int = 120  # 思考时间
-
-    willing_mode: str = "classical"  # 意愿模式
-    response_willing_amplifier: float = 1.0  # 回复意愿放大系数
-    response_interested_rate_amplifier: float = 1.0  # 回复兴趣度放大系数
-    down_frequency_rate: float = 3  # 降低回复频率的群组回复意愿降低系数
-    emoji_response_penalty: float = 0.0  # 表情包回复惩罚
-    mentioned_bot_inevitable_reply: bool = False  # 提及 bot 必然回复
-    at_bot_inevitable_reply: bool = False  # @bot 必然回复
-
-    # emoji
-    max_emoji_num: int = 200  # 表情包最大数量
-    max_reach_deletion: bool = True  # 开启则在达到最大数量时删除表情包，关闭则不会继续收集表情包
-    EMOJI_CHECK_INTERVAL: int = 120  # 表情包检查间隔（分钟）
-
-    save_pic: bool = False  # 是否保存图片
-    save_emoji: bool = False  # 是否保存表情包
-    steal_emoji: bool = True  # 是否偷取表情包，让麦麦可以发送她保存的这些表情包
-
-    EMOJI_CHECK: bool = False  # 是否开启过滤
-    EMOJI_CHECK_PROMPT: str = "符合公序良俗"  # 表情包过滤要求
-
-    # memory
-    build_memory_interval: int = 600  # 记忆构建间隔（秒）
-    memory_build_distribution: list = field(
-        default_factory=lambda: [4, 2, 0.6, 24, 8, 0.4]
-    )  # 记忆构建分布，参数：分布1均值，标准差，权重，分布2均值，标准差，权重
-    build_memory_sample_num: int = 10  # 记忆构建采样数量
-    build_memory_sample_length: int = 20  # 记忆构建采样长度
-    memory_compress_rate: float = 0.1  # 记忆压缩率
-
-    forget_memory_interval: int = 600  # 记忆遗忘间隔（秒）
-    memory_forget_time: int = 24  # 记忆遗忘时间（小时）
-    memory_forget_percentage: float = 0.01  # 记忆遗忘比例
-
-    consolidate_memory_interval: int = 1000  # 记忆整合间隔（秒）
-    consolidation_similarity_threshold: float = 0.7  # 相似度阈值
-    consolidate_memory_percentage: float = 0.01  # 检查节点比例
-
-    memory_ban_words: list = field(
-        default_factory=lambda: ["表情包", "图片", "回复", "聊天记录"]
-    )  # 添加新的配置项默认值
-
-    long_message_auto_truncate: bool = True  # HFC 模式过长消息自动截断，防止他人 prompt 恶意注入，减少token消耗，但可能损失图片/长文信息，按需选择状态（默认开启）
-
-    # mood
-    mood_update_interval: float = 1.0  # 情绪更新间隔 单位秒
-    mood_decay_rate: float = 0.95  # 情绪衰减率
-    mood_intensity_factor: float = 0.7  # 情绪强度因子
-
-    # keywords
-    keywords_reaction_rules = []  # 关键词回复规则
-
-    # chinese_typo
-    chinese_typo_enable = True  # 是否启用中文错别字生成器
-    chinese_typo_error_rate = 0.03  # 单字替换概率
-    chinese_typo_min_freq = 7  # 最小字频阈值
-    chinese_typo_tone_error_rate = 0.2  # 声调错误概率
-    chinese_typo_word_replace_rate = 0.02  # 整词替换概率
-
-    # response_splitter
-    enable_kaomoji_protection = False  # 是否启用颜文字保护
-    enable_response_splitter = True  # 是否启用回复分割器
-    response_max_length = 100  # 回复允许的最大长度
-    response_max_sentence_num = 3  # 回复允许的最大句子数
-
-    model_max_output_length: int = 800  # 最大回复长度
-
-    # remote
-    remote_enable: bool = True  # 是否启用远程控制
-
-    # experimental
-    enable_Legacy_HFC: bool = False  # 是否启用旧 HFC 处理器
-    enable_friend_chat: bool = True  # 是否启用好友聊天
-    # enable_think_flow: bool = False  # 是否启用思考流程
-    enable_friend_whitelist: bool = True  # 是否启用好友白名单
-    talk_allowed_private = set()
-    rename_person: bool = (
-        True  # 是否启用改名工具，可以让麦麦对唯一名进行更改，可能可以更拟人地称呼他人，但是也可能导致记忆混淆的问题
-    )
-
-    # pfc
-    enable_pfc_chatting: bool = True  # 是否启用PFC聊天，该功能仅作用于私聊，与回复模式独立
-    pfc_message_buffer_size: int = (
-        2  # PFC 聊天消息缓冲数量，有利于使聊天节奏更加紧凑流畅，请根据实际 LLM 响应速度进行调整，默认2条
-    )
-    pfc_recent_history_display_count: int = 18  # PFC 对话最大可见上下文
-
-    # pfc.checker
-    enable_pfc_reply_checker: bool = True  # 是否启用 PFC 的回复检查器
-    pfc_max_reply_attempts: int = 3  # 发言最多尝试次数
-    pfc_max_chat_history_for_checker: int = 30  # checker聊天记录最大可见上文长度
-
-    # pfc.emotion
-    pfc_emotion_update_intensity: float = 0.6  # 情绪更新强度
-    pfc_emotion_history_count: int = 5  # 情绪更新最大可见上下文长度
-
-    # pfc.relationship
-    pfc_relationship_incremental_interval: int = 10  # 关系值增值强度
-    pfc_relationship_incremental_msg_count: int = 10  # 会话中，关系值判断最大可见上下文
-    pfc_relationship_incremental_default_change: float = (
-        1.0  # 会话中，关系值默认更新值（当 llm 返回错误时默认采用该值）
-    )
-    pfc_relationship_incremental_max_change: float = 5.0  # 会话中，关系值最大可变值
-    pfc_relationship_final_msg_count: int = 30  # 会话结束时，关系值判断最大可见上下文
-    pfc_relationship_final_default_change: float = 5.0  # 会话结束时，关系值默认更新值
-    pfc_relationship_final_max_change: float = 50.0  # 会话结束时，关系值最大可变值
-
-    # pfc.fallback
-    pfc_historical_fallback_exclude_seconds: int = 45  # pfc 翻看聊天记录排除最近时长
-
-    # pfc.idle_chat
-    enable_idle_chat: bool = True  # 是否启用 pfc 主动发言
-    idle_check_interval: int = 10  # 检查间隔，10分钟检查一次
-    min_cooldown: int = 7200  # 最短冷却时间，2小时 (7200秒)
-    max_cooldown: int = 18000  # 最长冷却时间，5小时 (18000秒)
-
-    # Group Nickname
-    enable_nickname_mapping: bool = False  # 绰号映射功能总开关
-    max_nicknames_in_prompt: int = 10  # Prompt 中最多注入的绰号数量
-    nickname_probability_smoothing: int = 1  # 绰号加权随机选择的平滑因子
-    nickname_queue_max_size: int = 100  # 绰号处理队列最大容量
-    nickname_process_sleep_interval: float = 5  # 绰号处理进程休眠间隔（秒）
-    nickname_analysis_history_limit: int = 30  # 绰号处理可见最大上下文
-    nickname_analysis_probability: float = 0.1  # 绰号随机概率命中，该值越大，绰号分析越频繁
-
-    # 模型配置
-    llm_reasoning: dict[str, str] = field(default_factory=lambda: {})
-    # llm_reasoning_minor: dict[str, str] = field(default_factory=lambda: {})
-    llm_normal: Dict[str, str] = field(default_factory=lambda: {})
-    llm_topic_judge: Dict[str, str] = field(default_factory=lambda: {})
-    llm_summary: Dict[str, str] = field(default_factory=lambda: {})
-    embedding: Dict[str, str] = field(default_factory=lambda: {})
-    vlm: Dict[str, str] = field(default_factory=lambda: {})
-    moderation: Dict[str, str] = field(default_factory=lambda: {})
-
-    llm_observation: Dict[str, str] = field(default_factory=lambda: {})
-    llm_sub_heartflow: Dict[str, str] = field(default_factory=lambda: {})
-    llm_heartflow: Dict[str, str] = field(default_factory=lambda: {})
-    llm_tool_use: Dict[str, str] = field(default_factory=lambda: {})
-    llm_plan: Dict[str, str] = field(default_factory=lambda: {})
-    llm_nickname_mapping: Dict[str, str] = field(default_factory=lambda: {})
-    llm_scheduler_all: Dict[str, str] = field(default_factory=lambda: {})
-    llm_scheduler_doing: Dict[str, str] = field(default_factory=lambda: {})
-    llm_PFC_relationship_eval: Dict[str, str] = field(default_factory=lambda: {})
-
-    api_urls: Dict[str, str] = field(default_factory=lambda: {})
-
-    @staticmethod
-    def get_config_dir() -> str:
-        """获取配置文件目录"""
-        current_dir = os.path.dirname(os.path.abspath(__file__))
-        root_dir = os.path.abspath(os.path.join(current_dir, "..", ".."))
-        config_dir = os.path.join(root_dir, "config")
-        if not os.path.exists(config_dir):
-            os.makedirs(config_dir)
-        return config_dir
-
-    @classmethod
-    def convert_to_specifierset(cls, value: str) -> SpecifierSet:
-        """将 字符串 版本表达式转换成 SpecifierSet
-        Args:
-            value[str]: 版本表达式(字符串)
-        Returns:
-            SpecifierSet
-        """
-
-        try:
-            converted = SpecifierSet(value)
-        except InvalidSpecifier:
-            logger.error(f"{value} 分类使用了错误的版本约束表达式\n", "请阅读 https://semver.org/lang/zh-CN/ 修改代码")
-            exit(1)
-
-        return converted
-
-    @classmethod
-    def get_config_version(cls, toml: dict) -> Version:
-        """提取配置文件的 SpecifierSet 版本数据
-        Args:
-            toml[dict]: 输入的配置文件字典
-        Returns:
-            Version
-        """
-
-        if "inner" in toml:
-            try:
-                config_version: str = toml["inner"]["version"]
-            except KeyError as e:
-                logger.error("配置文件中 inner 段 不存在, 这是错误的配置文件")
-                raise KeyError(f"配置文件中 inner 段 不存在 {e}, 这是错误的配置文件") from e
-        else:
-            toml["inner"] = {"version": "0.0.0"}
-            config_version = toml["inner"]["version"]
-
-        try:
-            ver = version.parse(config_version)
-        except InvalidVersion as e:
-            logger.error(
-                "配置文件中 inner段 的 version 键是错误的版本描述\n"
-                "请阅读 https://semver.org/lang/zh-CN/ 修改配置，并参考本项目指定的模板进行修改\n"
-                "本项目在不同的版本下有不同的模板，请注意识别"
-            )
-            raise InvalidVersion("配置文件中 inner段 的 version 键是错误的版本描述\n") from e
-
-        return ver
-
-    @classmethod
-    def load_config(cls, config_path: str = None) -> "BotConfig":
-        """从TOML配置文件加载配置"""
-        config = cls()
-
-        def personality(parent: dict):
-            personality_config = parent["personality"]
-            if config.INNER_VERSION in SpecifierSet(">=1.2.4"):
-                config.personality_core = personality_config.get("personality_core", config.personality_core)
-                config.personality_sides = personality_config.get("personality_sides", config.personality_sides)
-            if config.INNER_VERSION in SpecifierSet(">=1.7.1"):
-                config.personality_detail_level = personality_config.get(
-                    "personality_detail_level", config.personality_sides
-                )
-            if config.INNER_VERSION in SpecifierSet(">=1.7.0"):
-                config.expression_style = personality_config.get("expression_style", config.expression_style)
-            if config.INNER_VERSION in SpecifierSet(">=1.7.1"):
-                config.enable_expression_learner = personality_config.get(
-                    "enable_expression_learner", config.enable_expression_learner
-                )
-
-        def identity(parent: dict):
-            identity_config = parent["identity"]
-            if config.INNER_VERSION in SpecifierSet(">=1.2.4"):
-                config.identity_detail = identity_config.get("identity_detail", config.identity_detail)
-                config.height = identity_config.get("height", config.height)
-                config.weight = identity_config.get("weight", config.weight)
-                config.age = identity_config.get("age", config.age)
-                config.gender = identity_config.get("gender", config.gender)
-                config.appearance = identity_config.get("appearance", config.appearance)
-
-        def schedule(parent: dict):
-            schedule_config = parent["schedule"]
-            config.ENABLE_SCHEDULE_GEN = schedule_config.get("enable_schedule_gen", config.ENABLE_SCHEDULE_GEN)
-            config.PROMPT_SCHEDULE_GEN = schedule_config.get("prompt_schedule_gen", config.PROMPT_SCHEDULE_GEN)
-            config.SCHEDULE_DOING_UPDATE_INTERVAL = schedule_config.get(
-                "schedule_doing_update_interval", config.SCHEDULE_DOING_UPDATE_INTERVAL
-            )
-            logger.info(
-                f"载入自定义日程prompt:{schedule_config.get('prompt_schedule_gen', config.PROMPT_SCHEDULE_GEN)}"
-            )
-            if config.INNER_VERSION in SpecifierSet(">=1.0.2"):
-                config.SCHEDULE_TEMPERATURE = schedule_config.get("schedule_temperature", config.SCHEDULE_TEMPERATURE)
-                time_zone = schedule_config.get("time_zone", config.TIME_ZONE)
-                if tz.gettz(time_zone) is None:
-                    logger.error(f"无效的时区: {time_zone}，使用默认值: {config.TIME_ZONE}")
-                else:
-                    config.TIME_ZONE = time_zone
-
-        def emoji(parent: dict):
-            emoji_config = parent["emoji"]
-            config.EMOJI_CHECK_INTERVAL = emoji_config.get("check_interval", config.EMOJI_CHECK_INTERVAL)
-            config.EMOJI_CHECK_PROMPT = emoji_config.get("check_prompt", config.EMOJI_CHECK_PROMPT)
-            config.EMOJI_CHECK = emoji_config.get("enable_check", config.EMOJI_CHECK)
-            if config.INNER_VERSION in SpecifierSet(">=1.1.1"):
-                config.max_emoji_num = emoji_config.get("max_emoji_num", config.max_emoji_num)
-                config.max_reach_deletion = emoji_config.get("max_reach_deletion", config.max_reach_deletion)
-            if config.INNER_VERSION in SpecifierSet(">=1.4.2"):
-                config.save_pic = emoji_config.get("save_pic", config.save_pic)
-                config.save_emoji = emoji_config.get("save_emoji", config.save_emoji)
-                config.steal_emoji = emoji_config.get("steal_emoji", config.steal_emoji)
-
-        def group_nickname(parent: dict):
-            if config.INNER_VERSION in SpecifierSet(">=1.7.1"):
-                group_nickname_config = parent.get("group_nickname", {})
-                config.enable_nickname_mapping = group_nickname_config.get(
-                    "enable_nickname_mapping", config.enable_nickname_mapping
-                )
-                config.max_nicknames_in_prompt = group_nickname_config.get(
-                    "max_nicknames_in_prompt", config.max_nicknames_in_prompt
-                )
-                config.nickname_probability_smoothing = group_nickname_config.get(
-                    "nickname_probability_smoothing", config.nickname_probability_smoothing
-                )
-                config.nickname_queue_max_size = group_nickname_config.get(
-                    "nickname_queue_max_size", config.nickname_queue_max_size
-                )
-                config.nickname_process_sleep_interval = group_nickname_config.get(
-                    "nickname_process_sleep_interval", config.nickname_process_sleep_interval
-                )
-                config.nickname_analysis_history_limit = group_nickname_config.get(
-                    "nickname_analysis_history_limit", config.nickname_analysis_history_limit
-                )
-                config.nickname_analysis_probability = group_nickname_config.get(
-                    "nickname_analysis_probability", config.nickname_analysis_probability
-                )
-
-        def bot(parent: dict):
-            # 机器人基础配置
-            bot_config = parent["bot"]
-            bot_qq = bot_config.get("qq")
-            config.BOT_QQ = str(bot_qq)
-            config.BOT_NICKNAME = bot_config.get("nickname", config.BOT_NICKNAME)
-            config.BOT_ALIAS_NAMES = bot_config.get("alias_names", config.BOT_ALIAS_NAMES)
-
-        def chat(parent: dict):
-            chat_config = parent["chat"]
-            config.allow_focus_mode = chat_config.get("allow_focus_mode", config.allow_focus_mode)
-            config.base_normal_chat_num = chat_config.get("base_normal_chat_num", config.base_normal_chat_num)
-            config.base_focused_chat_num = chat_config.get("base_focused_chat_num", config.base_focused_chat_num)
-            config.observation_context_size = chat_config.get(
-                "observation_context_size", config.observation_context_size
-            )
-            config.message_buffer = chat_config.get("message_buffer", config.message_buffer)
-            config.ban_words = chat_config.get("ban_words", config.ban_words)
-            for r in chat_config.get("ban_msgs_regex", config.ban_msgs_regex):
-                config.ban_msgs_regex.add(re.compile(r))
-            if config.INNER_VERSION in SpecifierSet(">=1.7.1"):
-                config.allow_remove_duplicates = chat_config.get(
-                    "allow_remove_duplicates", config.allow_remove_duplicates
-                )
-
-        def normal_chat(parent: dict):
-            normal_chat_config = parent["normal_chat"]
-            config.model_reasoning_probability = normal_chat_config.get(
-                "model_reasoning_probability", config.model_reasoning_probability
-            )
-            config.model_normal_probability = normal_chat_config.get(
-                "model_normal_probability", config.model_normal_probability
-            )
-            config.emoji_chance = normal_chat_config.get("emoji_chance", config.emoji_chance)
-            config.thinking_timeout = normal_chat_config.get("thinking_timeout", config.thinking_timeout)
-
-            config.willing_mode = normal_chat_config.get("willing_mode", config.willing_mode)
-            config.response_willing_amplifier = normal_chat_config.get(
-                "response_willing_amplifier", config.response_willing_amplifier
-            )
-            config.response_interested_rate_amplifier = normal_chat_config.get(
-                "response_interested_rate_amplifier", config.response_interested_rate_amplifier
-            )
-            config.down_frequency_rate = normal_chat_config.get("down_frequency_rate", config.down_frequency_rate)
-            config.emoji_response_penalty = normal_chat_config.get(
-                "emoji_response_penalty", config.emoji_response_penalty
-            )
-
-            config.mentioned_bot_inevitable_reply = normal_chat_config.get(
-                "mentioned_bot_inevitable_reply", config.mentioned_bot_inevitable_reply
-            )
-            config.at_bot_inevitable_reply = normal_chat_config.get(
-                "at_bot_inevitable_reply", config.at_bot_inevitable_reply
-            )
-
-        def focus_chat(parent: dict):
-            focus_chat_config = parent["focus_chat"]
-            config.compressed_length = focus_chat_config.get("compressed_length", config.compressed_length)
-            config.compress_length_limit = focus_chat_config.get("compress_length_limit", config.compress_length_limit)
-            config.reply_trigger_threshold = focus_chat_config.get(
-                "reply_trigger_threshold", config.reply_trigger_threshold
-            )
-            config.default_decay_rate_per_second = focus_chat_config.get(
-                "default_decay_rate_per_second", config.default_decay_rate_per_second
-            )
-            config.consecutive_no_reply_threshold = focus_chat_config.get(
-                "consecutive_no_reply_threshold", config.consecutive_no_reply_threshold
-            )
-
-        def model(parent: dict):
-            # 加载模型配置
-            model_config: dict = parent["model"]
-
-            config_list = [
-                "llm_reasoning",
-                # "llm_reasoning_minor",
-                "llm_normal",
-                "llm_topic_judge",
-                "llm_summary",
-                "vlm",
-                "embedding",
-                "llm_tool_use",
-                "llm_observation",
-                "llm_sub_heartflow",
-                "llm_plan",
-                "llm_heartflow",
-                "llm_PFC_action_planner",
-                "llm_PFC_chat",
-                "llm_nickname_mapping",
-                "llm_scheduler_all",
-                "llm_scheduler_doing",
-                "llm_PFC_relationship_eval",
-            ]
-
-            for item in config_list:
-                if item in model_config:
-                    cfg_item: dict = model_config[item]
-
-                    # base_url 的例子： SILICONFLOW_BASE_URL
-                    # key 的例子： SILICONFLOW_KEY
-                    cfg_target = {
-                        "name": "",
-                        "base_url": "",
-                        "key": "",
-                        "stream": False,
-                        "pri_in": 0,
-                        "pri_out": 0,
-                        "temp": 0.7,
-                    }
-
-                    if config.INNER_VERSION in SpecifierSet("<=0.0.0"):
-                        cfg_target = cfg_item
-
-                    elif config.INNER_VERSION in SpecifierSet(">=0.0.1"):
-                        stable_item = ["name", "pri_in", "pri_out"]
-
-                        stream_item = ["stream"]
-                        if config.INNER_VERSION in SpecifierSet(">=1.0.1"):
-                            stable_item.append("stream")
-
-                        pricing_item = ["pri_in", "pri_out"]
-
-                        # 从配置中原始拷贝稳定字段
-                        for i in stable_item:
-                            # 如果 字段 属于计费项 且获取不到，那默认值是 0
-                            if i in pricing_item and i not in cfg_item:
-                                cfg_target[i] = 0
-
-                            if i in stream_item and i not in cfg_item:
-                                cfg_target[i] = False
-
-                            else:
-                                # 没有特殊情况则原样复制
-                                try:
-                                    cfg_target[i] = cfg_item[i]
-                                except KeyError as e:
-                                    logger.error(f"{item} 中的必要字段不存在，请检查")
-                                    raise KeyError(f"{item} 中的必要字段 {e} 不存在，请检查") from e
-
-                        # 如果配置中有temp参数，就使用配置中的值
-                        if "temp" in cfg_item:
-                            cfg_target["temp"] = cfg_item["temp"]
-                        else:
-                            # 如果没有temp参数，就删除默认值
-                            cfg_target.pop("temp", None)
-
-                        provider = cfg_item.get("provider")
-                        if provider is None:
-                            logger.error(f"provider 字段在模型配置 {item} 中不存在，请检查")
-                            raise KeyError(f"provider 字段在模型配置 {item} 中不存在，请检查")
-
-                        cfg_target["base_url"] = f"{provider}_BASE_URL"
-                        cfg_target["key"] = f"{provider}_KEY"
-
-                    # 如果 列表中的项目在 model_config 中，利用反射来设置对应项目
-                    setattr(config, item, cfg_target)
-                else:
-                    logger.error(f"模型 {item} 在config中不存在，请检查，或尝试更新配置文件")
-                    raise KeyError(f"模型 {item} 在config中不存在，请检查，或尝试更新配置文件")
-
-        def memory(parent: dict):
-            memory_config = parent["memory"]
-            config.build_memory_interval = memory_config.get("build_memory_interval", config.build_memory_interval)
-            config.forget_memory_interval = memory_config.get("forget_memory_interval", config.forget_memory_interval)
-            config.memory_ban_words = set(memory_config.get("memory_ban_words", []))
-            config.memory_forget_time = memory_config.get("memory_forget_time", config.memory_forget_time)
-            config.memory_forget_percentage = memory_config.get(
-                "memory_forget_percentage", config.memory_forget_percentage
-            )
-            config.memory_compress_rate = memory_config.get("memory_compress_rate", config.memory_compress_rate)
-            if config.INNER_VERSION in SpecifierSet(">=0.0.11"):
-                config.memory_build_distribution = memory_config.get(
-                    "memory_build_distribution", config.memory_build_distribution
-                )
-                config.build_memory_sample_num = memory_config.get(
-                    "build_memory_sample_num", config.build_memory_sample_num
-                )
-                config.build_memory_sample_length = memory_config.get(
-                    "build_memory_sample_length", config.build_memory_sample_length
-                )
-            if config.INNER_VERSION in SpecifierSet(">=1.5.1"):
-                config.consolidate_memory_interval = memory_config.get(
-                    "consolidate_memory_interval", config.consolidate_memory_interval
-                )
-                config.consolidation_similarity_threshold = memory_config.get(
-                    "consolidation_similarity_threshold", config.consolidation_similarity_threshold
-                )
-                config.consolidate_memory_percentage = memory_config.get(
-                    "consolidate_memory_percentage", config.consolidate_memory_percentage
-                )
-            if config.INNER_VERSION in SpecifierSet(">=1.7.1"):
-                config.long_message_auto_truncate = memory_config.get(
-                    "long_message_auto_truncate", config.long_message_auto_truncate
-                )
-
-        def remote(parent: dict):
-            remote_config = parent["remote"]
-            config.remote_enable = remote_config.get("enable", config.remote_enable)
-
-        def mood(parent: dict):
-            mood_config = parent["mood"]
-            config.mood_update_interval = mood_config.get("mood_update_interval", config.mood_update_interval)
-            config.mood_decay_rate = mood_config.get("mood_decay_rate", config.mood_decay_rate)
-            config.mood_intensity_factor = mood_config.get("mood_intensity_factor", config.mood_intensity_factor)
-
-        def keywords_reaction(parent: dict):
-            keywords_reaction_config = parent["keywords_reaction"]
-            if keywords_reaction_config.get("enable", False):
-                config.keywords_reaction_rules = keywords_reaction_config.get("rules", config.keywords_reaction_rules)
-                for rule in config.keywords_reaction_rules:
-                    if rule.get("enable", False) and "regex" in rule:
-                        rule["regex"] = [re.compile(r) for r in rule.get("regex", [])]
-
-        def chinese_typo(parent: dict):
-            chinese_typo_config = parent["chinese_typo"]
-            config.chinese_typo_enable = chinese_typo_config.get("enable", config.chinese_typo_enable)
-            config.chinese_typo_error_rate = chinese_typo_config.get("error_rate", config.chinese_typo_error_rate)
-            config.chinese_typo_min_freq = chinese_typo_config.get("min_freq", config.chinese_typo_min_freq)
-            config.chinese_typo_tone_error_rate = chinese_typo_config.get(
-                "tone_error_rate", config.chinese_typo_tone_error_rate
-            )
-            config.chinese_typo_word_replace_rate = chinese_typo_config.get(
-                "word_replace_rate", config.chinese_typo_word_replace_rate
-            )
-
-        def response_splitter(parent: dict):
-            response_splitter_config = parent["response_splitter"]
-            config.enable_response_splitter = response_splitter_config.get(
-                "enable_response_splitter", config.enable_response_splitter
-            )
-            config.response_max_length = response_splitter_config.get("response_max_length", config.response_max_length)
-            config.response_max_sentence_num = response_splitter_config.get(
-                "response_max_sentence_num", config.response_max_sentence_num
-            )
-            if config.INNER_VERSION in SpecifierSet(">=1.4.2"):
-                config.enable_kaomoji_protection = response_splitter_config.get(
-                    "enable_kaomoji_protection", config.enable_kaomoji_protection
-                )
-            if config.INNER_VERSION in SpecifierSet(">=1.6.0"):
-                config.model_max_output_length = response_splitter_config.get(
-                    "model_max_output_length", config.model_max_output_length
-                )
-
-        def groups(parent: dict):
-            groups_config = parent["groups"]
-            # config.talk_allowed_groups = set(groups_config.get("talk_allowed", []))
-            config.talk_allowed_groups = set(str(group) for group in groups_config.get("talk_allowed", []))
-            # config.talk_frequency_down_groups = set(groups_config.get("talk_frequency_down", []))
-            config.talk_frequency_down_groups = set(
-                str(group) for group in groups_config.get("talk_frequency_down", [])
-            )
-            # config.ban_user_id = set(groups_config.get("ban_user_id", []))
-            config.ban_user_id = set(str(user) for user in groups_config.get("ban_user_id", []))
-
-        def experimental(parent: dict):
-            experimental_config = parent["experimental"]
-            config.enable_friend_chat = experimental_config.get("enable_friend_chat", config.enable_friend_chat)
-            # config.enable_think_flow = experimental_config.get("enable_think_flow", config.enable_think_flow)
-            config.talk_allowed_private = set(str(user) for user in experimental_config.get("talk_allowed_private", []))
-            if config.INNER_VERSION in SpecifierSet(">=1.7.1"):
-                config.enable_friend_whitelist = experimental_config.get(
-                    "enable_friend_whitelist", config.enable_friend_whitelist
-                )
-            if config.INNER_VERSION in SpecifierSet(">=1.7.1"):
-                config.rename_person = experimental_config.get("rename_person", config.rename_person)
-            if config.INNER_VERSION in SpecifierSet(">=1.7.1"):
-                config.enable_Legacy_HFC = experimental_config.get("enable_Legacy_HFC", config.enable_Legacy_HFC)
-
-        def pfc(parent: dict):
-            if config.INNER_VERSION in SpecifierSet(">=1.7.1"):
-                pfc_config = parent.get("pfc", {})
-                # 解析 [pfc] 下的直接字段
-                config.enable_pfc_chatting = pfc_config.get("enable_pfc_chatting", config.enable_pfc_chatting)
-                config.pfc_message_buffer_size = pfc_config.get(
-                    "pfc_message_buffer_size", config.pfc_message_buffer_size
-                )
-                config.pfc_recent_history_display_count = pfc_config.get(
-                    "pfc_recent_history_display_count", config.pfc_recent_history_display_count
-                )
-
-                # 解析 [[pfc.checker]] 子表
-                checker_list = pfc_config.get("checker", [])
-                if checker_list and isinstance(checker_list, list):
-                    checker_config = checker_list[0] if checker_list else {}
-                    config.enable_pfc_reply_checker = checker_config.get(
-                        "enable_pfc_reply_checker", config.enable_pfc_reply_checker
-                    )
-                    config.pfc_max_reply_attempts = checker_config.get(
-                        "pfc_max_reply_attempts", config.pfc_max_reply_attempts
-                    )
-                    config.pfc_max_chat_history_for_checker = checker_config.get(
-                        "pfc_max_chat_history_for_checker", config.pfc_max_chat_history_for_checker
-                    )
-
-                # 解析 [[pfc.emotion]] 子表
-                emotion_list = pfc_config.get("emotion", [])
-                if emotion_list and isinstance(emotion_list, list):
-                    emotion_config = emotion_list[0] if emotion_list else {}
-                    config.pfc_emotion_update_intensity = emotion_config.get(
-                        "pfc_emotion_update_intensity", config.pfc_emotion_update_intensity
-                    )
-                    config.pfc_emotion_history_count = emotion_config.get(
-                        "pfc_emotion_history_count", config.pfc_emotion_history_count
-                    )
-
-                # 解析 [[pfc.relationship]] 子表
-                relationship_list = pfc_config.get("relationship", [])
-                if relationship_list and isinstance(relationship_list, list):
-                    relationship_config = relationship_list[0] if relationship_list else {}
-                    config.pfc_relationship_incremental_interval = relationship_config.get(
-                        "pfc_relationship_incremental_interval", config.pfc_relationship_incremental_interval
-                    )
-                    config.pfc_relationship_incremental_msg_count = relationship_config.get(
-                        "pfc_relationship_incremental_msg_count", config.pfc_relationship_incremental_msg_count
-                    )
-                    config.pfc_relationship_incremental_default_change = relationship_config.get(
-                        "pfc_relationship_incremental_default_change",
-                        config.pfc_relationship_incremental_default_change,
-                    )
-                    config.pfc_relationship_incremental_max_change = relationship_config.get(
-                        "pfc_relationship_incremental_max_change", config.pfc_relationship_incremental_max_change
-                    )
-                    config.pfc_relationship_final_msg_count = relationship_config.get(
-                        "pfc_relationship_final_msg_count", config.pfc_relationship_final_msg_count
-                    )
-                    config.pfc_relationship_final_default_change = relationship_config.get(
-                        "pfc_relationship_final_default_change", config.pfc_relationship_final_default_change
-                    )
-                    config.pfc_relationship_final_max_change = relationship_config.get(
-                        "pfc_relationship_final_max_change", config.pfc_relationship_final_max_change
-                    )
-
-                # 解析 [[pfc.fallback]] 子表
-                fallback_list = pfc_config.get("fallback", [])
-                if fallback_list and isinstance(fallback_list, list):
-                    fallback_config = fallback_list[0] if fallback_list else {}
-                    config.pfc_historical_fallback_exclude_seconds = fallback_config.get(
-                        "pfc_historical_fallback_exclude_seconds", config.pfc_historical_fallback_exclude_seconds
-                    )
-
-                # 解析 [[pfc.idle_chat]] 子表
-                idle_chat_list = pfc_config.get("idle_chat", [])
-                if idle_chat_list and isinstance(idle_chat_list, list):
-                    idle_chat_config = idle_chat_list[0] if idle_chat_list else {}
-                    config.enable_idle_chat = idle_chat_config.get("enable_idle_chat", config.enable_idle_chat)
-                    config.idle_check_interval = idle_chat_config.get("idle_check_interval", config.idle_check_interval)
-                    config.min_cooldown = idle_chat_config.get("min_cooldown", config.min_cooldown)
-                    config.max_cooldown = idle_chat_config.get("max_cooldown", config.max_cooldown)
-
-        # 版本表达式：>=1.0.0,<2.0.0
-        # 允许字段：func: method, support: str, notice: str, necessary: bool
-        # 如果使用 notice 字段，在该组配置加载时，会展示该字段对用户的警示
-        # 例如："notice": "personality 将在 1.3.2 后被移除"，那么在有效版本中的用户就会虽然可以
-        # 正常执行程序，但是会看到这条自定义提示
-
-        # 版本格式：主版本号.次版本号.修订号，版本号递增规则如下：
-        #     主版本号：当你做了不兼容的 API 修改，
-        #     次版本号：当你做了向下兼容的功能性新增，
-        #     修订号：当你做了向下兼容的问题修正。
-        # 先行版本号及版本编译信息可以加到"主版本号.次版本号.修订号"的后面，作为延伸。
-
-        # 如果你做了break的修改，就应该改动主版本号
-        # 如果做了一个兼容修改，就不应该要求这个选项是必须的！
-        include_configs = {
-            "bot": {"func": bot, "support": ">=0.0.0"},
-            "groups": {"func": groups, "support": ">=0.0.0"},
-            "personality": {"func": personality, "support": ">=0.0.0"},
-            "identity": {"func": identity, "support": ">=1.2.4"},
-            "schedule": {"func": schedule, "support": ">=0.0.11", "necessary": False},
-            "emoji": {"func": emoji, "support": ">=0.0.0"},
-            "model": {"func": model, "support": ">=0.0.0"},
-            "memory": {"func": memory, "support": ">=0.0.0", "necessary": False},
-            "mood": {"func": mood, "support": ">=0.0.0"},
-            "remote": {"func": remote, "support": ">=0.0.10", "necessary": False},
-            "keywords_reaction": {"func": keywords_reaction, "support": ">=0.0.2", "necessary": False},
-            "chinese_typo": {"func": chinese_typo, "support": ">=0.0.3", "necessary": False},
-            "response_splitter": {"func": response_splitter, "support": ">=0.0.11", "necessary": False},
-            "experimental": {"func": experimental, "support": ">=0.0.11", "necessary": False},
-            "chat": {"func": chat, "support": ">=1.6.0", "necessary": False},
-            "normal_chat": {"func": normal_chat, "support": ">=1.6.0", "necessary": False},
-            "focus_chat": {"func": focus_chat, "support": ">=1.6.0", "necessary": False},
-            "group_nickname": {"func": group_nickname, "support": ">=1.7.1", "necessary": False},
-            "pfc": {"func": pfc, "support": ">=1.7.1", "necessary": False},
-        }
-
-        # 原地修改，将 字符串版本表达式 转换成 版本对象
-        for key in include_configs:
-            item_support = include_configs[key]["support"]
-            include_configs[key]["support"] = cls.convert_to_specifierset(item_support)
-
-        if os.path.exists(config_path):
-            with open(config_path, "rb") as f:
-                try:
-                    toml_dict = tomli.load(f)
-                except tomli.TOMLDecodeError as e:
-                    logger.critical(f"配置文件bot_config.toml填写有误，请检查第{e.lineno}行第{e.colno}处：{e.msg}")
-                    exit(1)
-
-                # 获取配置文件版本
-                config.INNER_VERSION = cls.get_config_version(toml_dict)
-
-                # 如果在配置中找到了需要的项，调用对应项的闭包函数处理
-                for key in include_configs:
-                    if key in toml_dict:
-                        group_specifierset: SpecifierSet = include_configs[key]["support"]
-
-                        # 检查配置文件版本是否在支持范围内
-                        if config.INNER_VERSION in group_specifierset:
-                            # 如果版本在支持范围内，检查是否存在通知
-                            if "notice" in include_configs[key]:
-                                logger.warning(include_configs[key]["notice"])
-
-                            include_configs[key]["func"](toml_dict)
-
-                        else:
-                            # 如果版本不在支持范围内，崩溃并提示用户
-                            logger.error(
-                                f"配置文件中的 '{key}' 字段的版本 ({config.INNER_VERSION}) 不在支持范围内。\n"
-                                f"当前程序仅支持以下版本范围: {group_specifierset}"
-                            )
-                            raise InvalidVersion(f"当前程序仅支持以下版本范围: {group_specifierset}")
-
-                    # 如果 necessary 项目存在，而且显式声明是 False，进入特殊处理
-                    elif "necessary" in include_configs[key] and include_configs[key].get("necessary") is False:
-                        # 通过 pass 处理的项虽然直接忽略也是可以的，但是为了不增加理解困难，依然需要在这里显式处理
-                        if key == "keywords_reaction":
-                            pass
-
-                    else:
-                        # 如果用户根本没有需要的配置项，提示缺少配置
-                        logger.error(f"配置文件中缺少必需的字段: '{key}'")
-                        raise KeyError(f"配置文件中缺少必需的字段: '{key}'")
-
-                # identity_detail字段非空检查
-                if not config.identity_detail:
-                    logger.error("配置文件错误：[identity] 部分的 identity_detail 不能为空字符串")
-                    raise ValueError("配置文件错误：[identity] 部分的 identity_detail 不能为空字符串")
-
-                logger.success(f"成功加载配置文件: {config_path}")
-
-        return config
-=======
 class Config(ConfigBase):
     """总配置类"""
 
@@ -974,7 +157,10 @@
     response_splitter: ResponseSplitterConfig
     telemetry: TelemetryConfig
     experimental: ExperimentalConfig
+    pfc: PFCConfig
     model: ModelConfig
+    schedule: ScheduleConfig
+    group_nickname: GroupNicknameConfig
 
 
 def load_config(config_path: str) -> Config:
@@ -993,7 +179,6 @@
     except Exception as e:
         logger.critical("配置文件解析失败")
         raise e
->>>>>>> 4562277e
 
 
 # 获取配置文件路径
