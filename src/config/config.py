import os
import re
from dataclasses import dataclass, field
from typing import Dict, List, Optional, Any
from dateutil import tz

import tomli
import tomlkit
import shutil
from datetime import datetime
from pathlib import Path
from packaging import version
from packaging.version import Version, InvalidVersion
from packaging.specifiers import SpecifierSet, InvalidSpecifier

from src.common.logger_manager import get_logger
from rich.traceback import install

install(extra_lines=3)


# 配置主程序日志格式
logger = get_logger("config")

# 考虑到，实际上配置文件中的mai_version是不会自动更新的,所以采用硬编码
is_test = False
mai_version_main = "0.6.3"
mai_version_fix = "fix-2"

if mai_version_fix:
    if is_test:
        mai_version = f"test-{mai_version_main}-{mai_version_fix}"
    else:
        mai_version = f"{mai_version_main}-{mai_version_fix}"
else:
    if is_test:
        mai_version = f"test-{mai_version_main}"
    else:
        mai_version = mai_version_main


def update_config():
    # 获取根目录路径
    root_dir = Path(__file__).parent.parent.parent
    template_dir = root_dir / "template"
    config_dir = root_dir / "config"
    old_config_dir = config_dir / "old"

    # 定义文件路径
    template_path = template_dir / "bot_config_template.toml"
    old_config_path = config_dir / "bot_config.toml"
    new_config_path = config_dir / "bot_config.toml"

    # 检查配置文件是否存在
    if not old_config_path.exists():
        logger.info("配置文件不存在，从模板创建新配置")
        # 创建文件夹
        old_config_dir.mkdir(parents=True, exist_ok=True)
        shutil.copy2(template_path, old_config_path)
        logger.info(f"已创建新配置文件，请填写后重新运行: {old_config_path}")
        # 如果是新创建的配置文件,直接返回
        return quit()

    # 读取旧配置文件和模板文件
    with open(old_config_path, "r", encoding="utf-8") as f:
        old_config = tomlkit.load(f)
    with open(template_path, "r", encoding="utf-8") as f:
        new_config = tomlkit.load(f)

    # 检查version是否相同
    if old_config and "inner" in old_config and "inner" in new_config:
        old_version = old_config["inner"].get("version")
        new_version = new_config["inner"].get("version")
        if old_version and new_version and old_version == new_version:
            logger.info(f"检测到配置文件版本号相同 (v{old_version})，跳过更新")
            return
        else:
            logger.info(f"检测到版本号不同: 旧版本 v{old_version} -> 新版本 v{new_version}")

    # 创建old目录（如果不存在）
    old_config_dir.mkdir(exist_ok=True)

    # 生成带时间戳的新文件名
    timestamp = datetime.now().strftime("%Y%m%d_%H%M%S")
    old_backup_path = old_config_dir / f"bot_config_{timestamp}.toml"

    # 移动旧配置文件到old目录
    shutil.move(old_config_path, old_backup_path)
    logger.info(f"已备份旧配置文件到: {old_backup_path}")

    # 复制模板文件到配置目录
    shutil.copy2(template_path, new_config_path)
    logger.info(f"已创建新配置文件: {new_config_path}")

    # 递归更新配置
    def update_dict(target, source):
        for key, value in source.items():
            # 跳过version字段的更新
            if key == "version":
                continue
            if key in target:
                if isinstance(value, dict) and isinstance(target[key], (dict, tomlkit.items.Table)):
                    update_dict(target[key], value)
                else:
                    try:
                        # 对数组类型进行特殊处理
                        if isinstance(value, list):
                            # 如果是空数组，确保它保持为空数组
                            if not value:
                                target[key] = tomlkit.array()
                            else:
                                target[key] = tomlkit.array(value)
                        else:
                            # 其他类型使用item方法创建新值
                            target[key] = tomlkit.item(value)
                    except (TypeError, ValueError):
                        # 如果转换失败，直接赋值
                        target[key] = value

    # 将旧配置的值更新到新配置中
    logger.info("开始合并新旧配置...")
    update_dict(new_config, old_config)

    # 保存更新后的配置（保留注释和格式）
    with open(new_config_path, "w", encoding="utf-8") as f:
        f.write(tomlkit.dumps(new_config))
    logger.info("配置文件更新完成")


@dataclass
class BotConfig:
    """机器人配置类"""

    INNER_VERSION: Version = None
    MAI_VERSION: str = mai_version  # 硬编码的版本信息

    # bot
    BOT_QQ: Optional[str] = "114514"
    BOT_NICKNAME: Optional[str] = None
    BOT_ALIAS_NAMES: List[str] = field(default_factory=list)  # 别名，可以通过这个叫它

    # group
    talk_allowed_groups = set()
    talk_frequency_down_groups = set()
    ban_user_id = set()

    # personality
    personality_core = "用一句话或几句话描述人格的核心特点"  # 建议20字以内，谁再写3000字小作文敲谁脑袋
    personality_sides: List[str] = field(
        default_factory=lambda: [
            "用一句话或几句话描述人格的一些侧面",
            "用一句话或几句话描述人格的一些侧面",
            "用一句话或几句话描述人格的一些侧面",
        ]
    )
    personality_detail_level: int = 0 # 人设消息注入 prompt 详细等级 (0: 采用默认配置, 1: 核心/随机细节, 2: 核心+随机侧面/全部细节, 3: 全部)
    # identity
    identity_detail: List[str] = field(
        default_factory=lambda: [
            "身份特点",
            "身份特点",
        ]
    )
    height: int = 170  # 身高 单位厘米
    weight: int = 50  # 体重 单位千克
    age: int = 20  # 年龄 单位岁
    gender: str = "男"  # 性别
    appearance: str = "用几句话描述外貌特征"  # 外貌特征

    # schedule
    ENABLE_SCHEDULE_GEN: bool = False  # 是否启用日程生成
    PROMPT_SCHEDULE_GEN = "无日程"
    SCHEDULE_DOING_UPDATE_INTERVAL: int = 300  # 日程表更新间隔 单位秒
    SCHEDULE_TEMPERATURE: float = 0.5  # 日程表温度，建议0.5-1.0
    TIME_ZONE: str = "Asia/Shanghai"  # 时区

    # chat
    allow_focus_mode: bool = True  # 是否允许专注聊天状态

    base_normal_chat_num: int = 3  # 最多允许多少个群进行普通聊天
    base_focused_chat_num: int = 2  # 最多允许多少个群进行专注聊天
    allow_remove_duplicates: bool = True # 是否开启心流去重（如果发现心流截断问题严重可尝试关闭）

    observation_context_size: int = 12  # 心流观察到的最长上下文大小，超过这个值的上下文会被压缩

    message_buffer: bool = True  # 消息缓冲器

    ban_words = set()
    ban_msgs_regex = set()

    # focus_chat
    reply_trigger_threshold: float = 3.0  # 心流聊天触发阈值，越低越容易触发
    default_decay_rate_per_second: float = 0.98  # 默认衰减率，越大衰减越慢
    consecutive_no_reply_threshold = 3

    compressed_length: int = 5  # 不能大于observation_context_size,心流上下文压缩的最短压缩长度，超过心流观察到的上下文长度，会压缩，最短压缩长度为5
    compress_length_limit: int = 5  # 最多压缩份数，超过该数值的压缩上下文会被删除

    # normal_chat
    model_reasoning_probability: float = 0.7  # 麦麦回答时选择推理模型(主要)模型概率
    model_normal_probability: float = 0.3  # 麦麦回答时选择一般模型(次要)模型概率

    emoji_chance: float = 0.2  # 发送表情包的基础概率
    thinking_timeout: int = 120  # 思考时间

    willing_mode: str = "classical"  # 意愿模式
    response_willing_amplifier: float = 1.0  # 回复意愿放大系数
    response_interested_rate_amplifier: float = 1.0  # 回复兴趣度放大系数
    down_frequency_rate: float = 3  # 降低回复频率的群组回复意愿降低系数
    emoji_response_penalty: float = 0.0  # 表情包回复惩罚
    mentioned_bot_inevitable_reply: bool = False  # 提及 bot 必然回复
    at_bot_inevitable_reply: bool = False  # @bot 必然回复

    # emoji
    max_emoji_num: int = 200  # 表情包最大数量
    max_reach_deletion: bool = True  # 开启则在达到最大数量时删除表情包，关闭则不会继续收集表情包
    EMOJI_CHECK_INTERVAL: int = 120  # 表情包检查间隔（分钟）

    save_pic: bool = False  # 是否保存图片
    save_emoji: bool = False  # 是否保存表情包
    steal_emoji: bool = True  # 是否偷取表情包，让麦麦可以发送她保存的这些表情包

    EMOJI_CHECK: bool = False  # 是否开启过滤
    EMOJI_CHECK_PROMPT: str = "符合公序良俗"  # 表情包过滤要求

    # memory
    build_memory_interval: int = 600  # 记忆构建间隔（秒）
    memory_build_distribution: list = field(
        default_factory=lambda: [4, 2, 0.6, 24, 8, 0.4]
    )  # 记忆构建分布，参数：分布1均值，标准差，权重，分布2均值，标准差，权重
    build_memory_sample_num: int = 10  # 记忆构建采样数量
    build_memory_sample_length: int = 20  # 记忆构建采样长度
    memory_compress_rate: float = 0.1  # 记忆压缩率

    forget_memory_interval: int = 600  # 记忆遗忘间隔（秒）
    memory_forget_time: int = 24  # 记忆遗忘时间（小时）
    memory_forget_percentage: float = 0.01  # 记忆遗忘比例

    consolidate_memory_interval: int = 1000  # 记忆整合间隔（秒）
    consolidation_similarity_threshold: float = 0.7  # 相似度阈值
    consolidate_memory_percentage: float = 0.01  # 检查节点比例

    memory_ban_words: list = field(
        default_factory=lambda: ["表情包", "图片", "回复", "聊天记录"]
    )  # 添加新的配置项默认值

    long_message_auto_truncate: bool = True # HFC 模式过长消息自动截断，防止他人 prompt 恶意注入，减少token消耗，但可能损失图片/长文信息，按需选择状态（默认开启）

    # mood
    mood_update_interval: float = 1.0  # 情绪更新间隔 单位秒
    mood_decay_rate: float = 0.95  # 情绪衰减率
    mood_intensity_factor: float = 0.7  # 情绪强度因子

    # keywords
    keywords_reaction_rules = []  # 关键词回复规则

    # chinese_typo
    chinese_typo_enable = True  # 是否启用中文错别字生成器
    chinese_typo_error_rate = 0.03  # 单字替换概率
    chinese_typo_min_freq = 7  # 最小字频阈值
    chinese_typo_tone_error_rate = 0.2  # 声调错误概率
    chinese_typo_word_replace_rate = 0.02  # 整词替换概率

    # response_splitter
    enable_kaomoji_protection = False  # 是否启用颜文字保护
    enable_response_splitter = True  # 是否启用回复分割器
    response_max_length = 100  # 回复允许的最大长度
    response_max_sentence_num = 3  # 回复允许的最大句子数

    model_max_output_length: int = 800  # 最大回复长度

    # remote
    remote_enable: bool = True  # 是否启用远程控制

    # experimental
    enable_friend_chat: bool = False  # 是否启用好友聊天
    # enable_think_flow: bool = False  # 是否启用思考流程
    talk_allowed_private = set()
    enable_pfc_chatting: bool = False  # 是否启用PFC聊天
    enable_pfc_reply_checker: bool = True  # 是否开启PFC回复检查
    pfc_message_buffer_size: int = (
        2  # PFC 聊天消息缓冲数量，有利于使聊天节奏更加紧凑流畅，请根据实际 LLM 响应速度进行调整，默认2条
    )

    # idle_chat
    enable_idle_chat: bool = False  # 是否启用 pfc 主动发言
    idle_check_interval: int = 10  # 检查间隔，10分钟检查一次
<<<<<<< HEAD
    min_idle_time: int = 7200  # 最短无活动时间，2小时 (7200秒)
    max_idle_time: int = 18000  # 最长无活动时间，5小时 (18000秒)
    api_polling_max_retries: int = 3  # 神秘小功能

    # Group Nickname
    enable_nickname_mapping: bool = False  # 绰号映射功能总开关
    max_nicknames_in_prompt: int = 10  # Prompt 中最多注入的绰号数量
    nickname_probability_smoothing: int = 1  # 绰号加权随机选择的平滑因子
    nickname_queue_max_size: int = 100  # 绰号处理队列最大容量
    nickname_process_sleep_interval: float = 60  # 绰号处理进程休眠间隔（秒）
    nickname_analysis_history_limit: int = 30  # 绰号处理可见最大上下文
=======
    min_cooldown: int = 7200  # 最短冷却时间，2小时 (7200秒)
    max_cooldown: int = 18000  # 最长冷却时间，5小时 (18000秒)
>>>>>>> b9085f4b

    # 模型配置
    llm_reasoning: dict[str, str] = field(default_factory=lambda: {})
    # llm_reasoning_minor: dict[str, str] = field(default_factory=lambda: {})
    llm_normal: Dict[str, str] = field(default_factory=lambda: {})
    llm_topic_judge: Dict[str, str] = field(default_factory=lambda: {})
    llm_summary: Dict[str, str] = field(default_factory=lambda: {})
    embedding: Dict[str, str] = field(default_factory=lambda: {})
    vlm: Dict[str, str] = field(default_factory=lambda: {})
    moderation: Dict[str, str] = field(default_factory=lambda: {})

    llm_observation: Dict[str, str] = field(default_factory=lambda: {})
    llm_sub_heartflow: Dict[str, str] = field(default_factory=lambda: {})
    llm_heartflow: Dict[str, str] = field(default_factory=lambda: {})
    llm_tool_use: Dict[str, str] = field(default_factory=lambda: {})
    llm_plan: Dict[str, str] = field(default_factory=lambda: {})
    llm_nickname_mapping: Dict[str, str] = field(default_factory=lambda: {})
    llm_scheduler_all: Dict[str, str] = field(default_factory=lambda: {})
    llm_scheduler_doing: Dict[str, str] = field(default_factory=lambda: {})

    api_urls: Dict[str, str] = field(default_factory=lambda: {})

    @staticmethod
    def get_config_dir() -> str:
        """获取配置文件目录"""
        current_dir = os.path.dirname(os.path.abspath(__file__))
        root_dir = os.path.abspath(os.path.join(current_dir, "..", ".."))
        config_dir = os.path.join(root_dir, "config")
        if not os.path.exists(config_dir):
            os.makedirs(config_dir)
        return config_dir

    @classmethod
    def convert_to_specifierset(cls, value: str) -> SpecifierSet:
        """将 字符串 版本表达式转换成 SpecifierSet
        Args:
            value[str]: 版本表达式(字符串)
        Returns:
            SpecifierSet
        """

        try:
            converted = SpecifierSet(value)
        except InvalidSpecifier:
            logger.error(f"{value} 分类使用了错误的版本约束表达式\n", "请阅读 https://semver.org/lang/zh-CN/ 修改代码")
            exit(1)

        return converted

    @classmethod
    def get_config_version(cls, toml: dict) -> Version:
        """提取配置文件的 SpecifierSet 版本数据
        Args:
            toml[dict]: 输入的配置文件字典
        Returns:
            Version
        """

        if "inner" in toml:
            try:
                config_version: str = toml["inner"]["version"]
            except KeyError as e:
                logger.error("配置文件中 inner 段 不存在, 这是错误的配置文件")
                raise KeyError(f"配置文件中 inner 段 不存在 {e}, 这是错误的配置文件") from e
        else:
            toml["inner"] = {"version": "0.0.0"}
            config_version = toml["inner"]["version"]

        try:
            ver = version.parse(config_version)
        except InvalidVersion as e:
            logger.error(
                "配置文件中 inner段 的 version 键是错误的版本描述\n"
                "请阅读 https://semver.org/lang/zh-CN/ 修改配置，并参考本项目指定的模板进行修改\n"
                "本项目在不同的版本下有不同的模板，请注意识别"
            )
            raise InvalidVersion("配置文件中 inner段 的 version 键是错误的版本描述\n") from e

        return ver

    @classmethod
    def load_config(cls, config_path: str = None) -> "BotConfig":
        """从TOML配置文件加载配置"""
        config = cls()

        def personality(parent: dict):
            personality_config = parent["personality"]
            if config.INNER_VERSION in SpecifierSet(">=1.2.4"):
                config.personality_core = personality_config.get("personality_core", config.personality_core)
                config.personality_sides = personality_config.get("personality_sides", config.personality_sides)
            if config.INNER_VERSION in SpecifierSet(">=1.6.1.2"):
                config.personality_detail_level = personality_config.get("personality_detail_level", config.personality_sides)

        def identity(parent: dict):
            identity_config = parent["identity"]
            if config.INNER_VERSION in SpecifierSet(">=1.2.4"):
                config.identity_detail = identity_config.get("identity_detail", config.identity_detail)
                config.height = identity_config.get("height", config.height)
                config.weight = identity_config.get("weight", config.weight)
                config.age = identity_config.get("age", config.age)
                config.gender = identity_config.get("gender", config.gender)
                config.appearance = identity_config.get("appearance", config.appearance)

        def schedule(parent: dict):
            schedule_config = parent["schedule"]
            config.ENABLE_SCHEDULE_GEN = schedule_config.get("enable_schedule_gen", config.ENABLE_SCHEDULE_GEN)
            config.PROMPT_SCHEDULE_GEN = schedule_config.get("prompt_schedule_gen", config.PROMPT_SCHEDULE_GEN)
            config.SCHEDULE_DOING_UPDATE_INTERVAL = schedule_config.get(
                "schedule_doing_update_interval", config.SCHEDULE_DOING_UPDATE_INTERVAL
            )
            logger.info(
                f"载入自定义日程prompt:{schedule_config.get('prompt_schedule_gen', config.PROMPT_SCHEDULE_GEN)}"
            )
            if config.INNER_VERSION in SpecifierSet(">=1.0.2"):
                config.SCHEDULE_TEMPERATURE = schedule_config.get("schedule_temperature", config.SCHEDULE_TEMPERATURE)
                time_zone = schedule_config.get("time_zone", config.TIME_ZONE)
                if tz.gettz(time_zone) is None:
                    logger.error(f"无效的时区: {time_zone}，使用默认值: {config.TIME_ZONE}")
                else:
                    config.TIME_ZONE = time_zone

        def emoji(parent: dict):
            emoji_config = parent["emoji"]
            config.EMOJI_CHECK_INTERVAL = emoji_config.get("check_interval", config.EMOJI_CHECK_INTERVAL)
            config.EMOJI_CHECK_PROMPT = emoji_config.get("check_prompt", config.EMOJI_CHECK_PROMPT)
            config.EMOJI_CHECK = emoji_config.get("enable_check", config.EMOJI_CHECK)
            if config.INNER_VERSION in SpecifierSet(">=1.1.1"):
                config.max_emoji_num = emoji_config.get("max_emoji_num", config.max_emoji_num)
                config.max_reach_deletion = emoji_config.get("max_reach_deletion", config.max_reach_deletion)
            if config.INNER_VERSION in SpecifierSet(">=1.4.2"):
                config.save_pic = emoji_config.get("save_pic", config.save_pic)
                config.save_emoji = emoji_config.get("save_emoji", config.save_emoji)
                config.steal_emoji = emoji_config.get("steal_emoji", config.steal_emoji)

        def group_nickname(parent: dict):
            if config.INNER_VERSION in SpecifierSet(">=1.6.1.4"):
                group_nickname_config = parent.get("group_nickname", {})
                config.enable_nickname_mapping = group_nickname_config.get(
                    "enable_nickname_mapping", config.enable_nickname_mapping
                )
                config.max_nicknames_in_prompt = group_nickname_config.get(
                    "max_nicknames_in_prompt", config.max_nicknames_in_prompt
                )
                config.nickname_probability_smoothing = group_nickname_config.get(
                    "nickname_probability_smoothing", config.nickname_probability_smoothing
                )
                config.nickname_queue_max_size = group_nickname_config.get(
                    "nickname_queue_max_size", config.nickname_queue_max_size
                )
                config.nickname_process_sleep_interval = group_nickname_config.get(
                    "nickname_process_sleep_interval", config.nickname_process_sleep_interval
                )
                config.nickname_analysis_history_limit = group_nickname_config.get(
                    "nickname_analysis_history_limit", config.nickname_analysis_history_limit
                )

        def bot(parent: dict):
            # 机器人基础配置
            bot_config = parent["bot"]
            bot_qq = bot_config.get("qq")
            config.BOT_QQ = str(bot_qq)
            config.BOT_NICKNAME = bot_config.get("nickname", config.BOT_NICKNAME)
            config.BOT_ALIAS_NAMES = bot_config.get("alias_names", config.BOT_ALIAS_NAMES)

        def chat(parent: dict):
            chat_config = parent["chat"]
            config.allow_focus_mode = chat_config.get("allow_focus_mode", config.allow_focus_mode)
            config.base_normal_chat_num = chat_config.get("base_normal_chat_num", config.base_normal_chat_num)
            config.base_focused_chat_num = chat_config.get("base_focused_chat_num", config.base_focused_chat_num)
            config.observation_context_size = chat_config.get(
                "observation_context_size", config.observation_context_size
            )
            config.message_buffer = chat_config.get("message_buffer", config.message_buffer)
            config.ban_words = chat_config.get("ban_words", config.ban_words)
            for r in chat_config.get("ban_msgs_regex", config.ban_msgs_regex):
                config.ban_msgs_regex.add(re.compile(r))
            if config.INNER_VERSION in SpecifierSet(">=1.6.1.2"):
                config.allow_remove_duplicates = chat_config.get("allow_remove_duplicates", config.allow_remove_duplicates)

        def normal_chat(parent: dict):
            normal_chat_config = parent["normal_chat"]
            config.model_reasoning_probability = normal_chat_config.get(
                "model_reasoning_probability", config.model_reasoning_probability
            )
            config.model_normal_probability = normal_chat_config.get(
                "model_normal_probability", config.model_normal_probability
            )
            config.emoji_chance = normal_chat_config.get("emoji_chance", config.emoji_chance)
            config.thinking_timeout = normal_chat_config.get("thinking_timeout", config.thinking_timeout)

            config.willing_mode = normal_chat_config.get("willing_mode", config.willing_mode)
            config.response_willing_amplifier = normal_chat_config.get(
                "response_willing_amplifier", config.response_willing_amplifier
            )
            config.response_interested_rate_amplifier = normal_chat_config.get(
                "response_interested_rate_amplifier", config.response_interested_rate_amplifier
            )
            config.down_frequency_rate = normal_chat_config.get("down_frequency_rate", config.down_frequency_rate)
            config.emoji_response_penalty = normal_chat_config.get(
                "emoji_response_penalty", config.emoji_response_penalty
            )

            config.mentioned_bot_inevitable_reply = normal_chat_config.get(
                "mentioned_bot_inevitable_reply", config.mentioned_bot_inevitable_reply
            )
            config.at_bot_inevitable_reply = normal_chat_config.get(
                "at_bot_inevitable_reply", config.at_bot_inevitable_reply
            )

        def focus_chat(parent: dict):
            focus_chat_config = parent["focus_chat"]
            config.compressed_length = focus_chat_config.get("compressed_length", config.compressed_length)
            config.compress_length_limit = focus_chat_config.get("compress_length_limit", config.compress_length_limit)
            config.reply_trigger_threshold = focus_chat_config.get(
                "reply_trigger_threshold", config.reply_trigger_threshold
            )
            config.default_decay_rate_per_second = focus_chat_config.get(
                "default_decay_rate_per_second", config.default_decay_rate_per_second
            )
            config.consecutive_no_reply_threshold = focus_chat_config.get(
                "consecutive_no_reply_threshold", config.consecutive_no_reply_threshold
            )

        def model(parent: dict):
            # 加载模型配置
            model_config: dict = parent["model"]

            config_list = [
                "llm_reasoning",
                # "llm_reasoning_minor",
                "llm_normal",
                "llm_topic_judge",
                "llm_summary",
                "vlm",
                "embedding",
                "llm_tool_use",
                "llm_observation",
                "llm_sub_heartflow",
                "llm_plan",
                "llm_heartflow",
                "llm_PFC_action_planner",
                "llm_PFC_chat",
                "llm_PFC_relationship_eval",
                "llm_nickname_mapping",
                "llm_scheduler_all",
                "llm_scheduler_doing",
            ]

            for item in config_list:
                if item in model_config:
                    cfg_item: dict = model_config[item]

                    # base_url 的例子： SILICONFLOW_BASE_URL
                    # key 的例子： SILICONFLOW_KEY
                    cfg_target = {
                        "name": "",
                        "base_url": "",
                        "key": "",
                        "stream": False,
                        "pri_in": 0,
                        "pri_out": 0,
                        "temp": 0.7,
                    }

                    if config.INNER_VERSION in SpecifierSet("<=0.0.0"):
                        cfg_target = cfg_item

                    elif config.INNER_VERSION in SpecifierSet(">=0.0.1"):
                        stable_item = ["name", "pri_in", "pri_out"]

                        stream_item = ["stream"]
                        if config.INNER_VERSION in SpecifierSet(">=1.0.1"):
                            stable_item.append("stream")

                        pricing_item = ["pri_in", "pri_out"]

                        # 从配置中原始拷贝稳定字段
                        for i in stable_item:
                            # 如果 字段 属于计费项 且获取不到，那默认值是 0
                            if i in pricing_item and i not in cfg_item:
                                cfg_target[i] = 0

                            if i in stream_item and i not in cfg_item:
                                cfg_target[i] = False

                            else:
                                # 没有特殊情况则原样复制
                                try:
                                    cfg_target[i] = cfg_item[i]
                                except KeyError as e:
                                    logger.error(f"{item} 中的必要字段不存在，请检查")
                                    raise KeyError(f"{item} 中的必要字段 {e} 不存在，请检查") from e

                        # 如果配置中有temp参数，就使用配置中的值
                        if "temp" in cfg_item:
                            cfg_target["temp"] = cfg_item["temp"]
                        else:
                            # 如果没有temp参数，就删除默认值
                            cfg_target.pop("temp", None)

                        provider = cfg_item.get("provider")
                        if provider is None:
                            logger.error(f"provider 字段在模型配置 {item} 中不存在，请检查")
                            raise KeyError(f"provider 字段在模型配置 {item} 中不存在，请检查")

                        cfg_target["base_url"] = f"{provider}_BASE_URL"
                        cfg_target["key"] = f"{provider}_KEY"

                    # 如果 列表中的项目在 model_config 中，利用反射来设置对应项目
                    setattr(config, item, cfg_target)
                else:
                    logger.error(f"模型 {item} 在config中不存在，请检查，或尝试更新配置文件")
                    raise KeyError(f"模型 {item} 在config中不存在，请检查，或尝试更新配置文件")

        def memory(parent: dict):
            memory_config = parent["memory"]
            config.build_memory_interval = memory_config.get("build_memory_interval", config.build_memory_interval)
            config.forget_memory_interval = memory_config.get("forget_memory_interval", config.forget_memory_interval)
            config.memory_ban_words = set(memory_config.get("memory_ban_words", []))
            config.memory_forget_time = memory_config.get("memory_forget_time", config.memory_forget_time)
            config.memory_forget_percentage = memory_config.get(
                "memory_forget_percentage", config.memory_forget_percentage
            )
            config.memory_compress_rate = memory_config.get("memory_compress_rate", config.memory_compress_rate)
            if config.INNER_VERSION in SpecifierSet(">=0.0.11"):
                config.memory_build_distribution = memory_config.get(
                    "memory_build_distribution", config.memory_build_distribution
                )
                config.build_memory_sample_num = memory_config.get(
                    "build_memory_sample_num", config.build_memory_sample_num
                )
                config.build_memory_sample_length = memory_config.get(
                    "build_memory_sample_length", config.build_memory_sample_length
                )
            if config.INNER_VERSION in SpecifierSet(">=1.5.1"):
                config.consolidate_memory_interval = memory_config.get(
                    "consolidate_memory_interval", config.consolidate_memory_interval
                )
                config.consolidation_similarity_threshold = memory_config.get(
                    "consolidation_similarity_threshold", config.consolidation_similarity_threshold
                )
                config.consolidate_memory_percentage = memory_config.get(
                    "consolidate_memory_percentage", config.consolidate_memory_percentage
                )
            if config.INNER_VERSION in SpecifierSet(">=1.6.1.3"):
                config.long_message_auto_truncate = memory_config.get(
                    "long_message_auto_truncate", config.long_message_auto_truncate
                )

        def remote(parent: dict):
            remote_config = parent["remote"]
            config.remote_enable = remote_config.get("enable", config.remote_enable)

        def mood(parent: dict):
            mood_config = parent["mood"]
            config.mood_update_interval = mood_config.get("mood_update_interval", config.mood_update_interval)
            config.mood_decay_rate = mood_config.get("mood_decay_rate", config.mood_decay_rate)
            config.mood_intensity_factor = mood_config.get("mood_intensity_factor", config.mood_intensity_factor)

        def keywords_reaction(parent: dict):
            keywords_reaction_config = parent["keywords_reaction"]
            if keywords_reaction_config.get("enable", False):
                config.keywords_reaction_rules = keywords_reaction_config.get("rules", config.keywords_reaction_rules)
                for rule in config.keywords_reaction_rules:
                    if rule.get("enable", False) and "regex" in rule:
                        rule["regex"] = [re.compile(r) for r in rule.get("regex", [])]

        def chinese_typo(parent: dict):
            chinese_typo_config = parent["chinese_typo"]
            config.chinese_typo_enable = chinese_typo_config.get("enable", config.chinese_typo_enable)
            config.chinese_typo_error_rate = chinese_typo_config.get("error_rate", config.chinese_typo_error_rate)
            config.chinese_typo_min_freq = chinese_typo_config.get("min_freq", config.chinese_typo_min_freq)
            config.chinese_typo_tone_error_rate = chinese_typo_config.get(
                "tone_error_rate", config.chinese_typo_tone_error_rate
            )
            config.chinese_typo_word_replace_rate = chinese_typo_config.get(
                "word_replace_rate", config.chinese_typo_word_replace_rate
            )

        def response_splitter(parent: dict):
            response_splitter_config = parent["response_splitter"]
            config.enable_response_splitter = response_splitter_config.get(
                "enable_response_splitter", config.enable_response_splitter
            )
            config.response_max_length = response_splitter_config.get("response_max_length", config.response_max_length)
            config.response_max_sentence_num = response_splitter_config.get(
                "response_max_sentence_num", config.response_max_sentence_num
            )
            if config.INNER_VERSION in SpecifierSet(">=1.4.2"):
                config.enable_kaomoji_protection = response_splitter_config.get(
                    "enable_kaomoji_protection", config.enable_kaomoji_protection
                )
            if config.INNER_VERSION in SpecifierSet(">=1.6.0"):
                config.model_max_output_length = response_splitter_config.get(
                    "model_max_output_length", config.model_max_output_length
                )

        def groups(parent: dict):
            groups_config = parent["groups"]
            # config.talk_allowed_groups = set(groups_config.get("talk_allowed", []))
            config.talk_allowed_groups = set(str(group) for group in groups_config.get("talk_allowed", []))
            # config.talk_frequency_down_groups = set(groups_config.get("talk_frequency_down", []))
            config.talk_frequency_down_groups = set(
                str(group) for group in groups_config.get("talk_frequency_down", [])
            )
            # config.ban_user_id = set(groups_config.get("ban_user_id", []))
            config.ban_user_id = set(str(user) for user in groups_config.get("ban_user_id", []))

        def platforms(parent: dict):
            platforms_config = parent["platforms"]
            if platforms_config and isinstance(platforms_config, dict):
                for k in platforms_config.keys():
                    config.api_urls[k] = platforms_config[k]

        def experimental(parent: dict):
            experimental_config = parent["experimental"]
            config.enable_friend_chat = experimental_config.get("enable_friend_chat", config.enable_friend_chat)
            # config.enable_think_flow = experimental_config.get("enable_think_flow", config.enable_think_flow)
            config.talk_allowed_private = set(str(user) for user in experimental_config.get("talk_allowed_private", []))
            if config.INNER_VERSION in SpecifierSet(">=1.1.0"):
                config.enable_pfc_chatting = experimental_config.get("pfc_chatting", config.enable_pfc_chatting)
            if config.INNER_VERSION in SpecifierSet(">=1.6.1.5"):
                config.api_polling_max_retries = experimental_config.get("api_polling_max_retries", config.api_polling_max_retries)
            if config.INNER_VERSION in SpecifierSet(">=1.6.2"):
                config.enable_pfc_reply_checker = experimental_config.get(
                    "enable_pfc_reply_checker", config.enable_pfc_reply_checker
                )
                logger.info(f"PFC Reply Checker 状态: {'启用' if config.enable_pfc_reply_checker else '关闭'}")
                config.pfc_message_buffer_size = experimental_config.get(
                    "pfc_message_buffer_size", config.pfc_message_buffer_size
                )

<<<<<<< HEAD
        def idle_conversation(parent: dict):
            idle_conversation_config = parent["idle_conversation"]
            if config.INNER_VERSION in SpecifierSet(">=1.6.1.6"):
                config.enable_idle_conversation = idle_conversation_config.get(
                    "enable_idle_conversation", config.enable_idle_conversation
                )
                config.idle_check_interval = idle_conversation_config.get(
                    "idle_check_interval", config.idle_check_interval
                )
                config.min_idle_time = idle_conversation_config.get("min_idle_time", config.min_idle_time)
                config.max_idle_time = idle_conversation_config.get("max_idle_time", config.max_idle_time)
=======
        def idle_chat(parent: dict):
            idle_chat_config = parent["idle_chat"]
            if config.INNER_VERSION in SpecifierSet(">=1.6.2"):
                config.enable_idle_chat = idle_chat_config.get("enable_idle_chat", config.enable_idle_chat)
                config.idle_check_interval = idle_chat_config.get("idle_check_interval", config.idle_check_interval)
                config.min_cooldown = idle_chat_config.get("min_cooldown", config.min_cooldown)
                config.max_cooldown = idle_chat_config.get("max_cooldown", config.max_cooldown)
>>>>>>> b9085f4b

        # 版本表达式：>=1.0.0,<2.0.0
        # 允许字段：func: method, support: str, notice: str, necessary: bool
        # 如果使用 notice 字段，在该组配置加载时，会展示该字段对用户的警示
        # 例如："notice": "personality 将在 1.3.2 后被移除"，那么在有效版本中的用户就会虽然可以
        # 正常执行程序，但是会看到这条自定义提示

        # 版本格式：主版本号.次版本号.修订号，版本号递增规则如下：
        #     主版本号：当你做了不兼容的 API 修改，
        #     次版本号：当你做了向下兼容的功能性新增，
        #     修订号：当你做了向下兼容的问题修正。
        # 先行版本号及版本编译信息可以加到"主版本号.次版本号.修订号"的后面，作为延伸。

        # 如果你做了break的修改，就应该改动主版本号
        # 如果做了一个兼容修改，就不应该要求这个选项是必须的！
        include_configs = {
            "bot": {"func": bot, "support": ">=0.0.0"},
            "groups": {"func": groups, "support": ">=0.0.0"},
            "personality": {"func": personality, "support": ">=0.0.0"},
            "identity": {"func": identity, "support": ">=1.2.4"},
            "schedule": {"func": schedule, "support": ">=0.0.11", "necessary": False},
            "emoji": {"func": emoji, "support": ">=0.0.0"},
            "model": {"func": model, "support": ">=0.0.0"},
            "memory": {"func": memory, "support": ">=0.0.0", "necessary": False},
            "mood": {"func": mood, "support": ">=0.0.0"},
            "remote": {"func": remote, "support": ">=0.0.10", "necessary": False},
            "keywords_reaction": {"func": keywords_reaction, "support": ">=0.0.2", "necessary": False},
            "chinese_typo": {"func": chinese_typo, "support": ">=0.0.3", "necessary": False},
            "platforms": {"func": platforms, "support": ">=1.0.0"},
            "response_splitter": {"func": response_splitter, "support": ">=0.0.11", "necessary": False},
            "experimental": {"func": experimental, "support": ">=0.0.11", "necessary": False},
            "chat": {"func": chat, "support": ">=1.6.0", "necessary": False},
            "normal_chat": {"func": normal_chat, "support": ">=1.6.0", "necessary": False},
            "focus_chat": {"func": focus_chat, "support": ">=1.6.0", "necessary": False},
<<<<<<< HEAD
            "group_nickname": {"func": group_nickname, "support": ">=1.6.1.1", "necessary": False},
            "idle_conversation": {"func": idle_conversation, "support": ">=1.6.1.6", "necessary": False},
=======
            "idle_chat": {"func": idle_chat, "support": ">=1.6.2", "necessary": False},
>>>>>>> b9085f4b
        }

        # 原地修改，将 字符串版本表达式 转换成 版本对象
        for key in include_configs:
            item_support = include_configs[key]["support"]
            include_configs[key]["support"] = cls.convert_to_specifierset(item_support)

        if os.path.exists(config_path):
            with open(config_path, "rb") as f:
                try:
                    toml_dict = tomli.load(f)
                except tomli.TOMLDecodeError as e:
                    logger.critical(f"配置文件bot_config.toml填写有误，请检查第{e.lineno}行第{e.colno}处：{e.msg}")
                    exit(1)

                # 获取配置文件版本
                config.INNER_VERSION = cls.get_config_version(toml_dict)

                # 如果在配置中找到了需要的项，调用对应项的闭包函数处理
                for key in include_configs:
                    if key in toml_dict:
                        group_specifierset: SpecifierSet = include_configs[key]["support"]

                        # 检查配置文件版本是否在支持范围内
                        if config.INNER_VERSION in group_specifierset:
                            # 如果版本在支持范围内，检查是否存在通知
                            if "notice" in include_configs[key]:
                                logger.warning(include_configs[key]["notice"])

                            include_configs[key]["func"](toml_dict)

                        else:
                            # 如果版本不在支持范围内，崩溃并提示用户
                            logger.error(
                                f"配置文件中的 '{key}' 字段的版本 ({config.INNER_VERSION}) 不在支持范围内。\n"
                                f"当前程序仅支持以下版本范围: {group_specifierset}"
                            )
                            raise InvalidVersion(f"当前程序仅支持以下版本范围: {group_specifierset}")

                    # 如果 necessary 项目存在，而且显式声明是 False，进入特殊处理
                    elif "necessary" in include_configs[key] and include_configs[key].get("necessary") is False:
                        # 通过 pass 处理的项虽然直接忽略也是可以的，但是为了不增加理解困难，依然需要在这里显式处理
                        if key == "keywords_reaction":
                            pass

                    else:
                        # 如果用户根本没有需要的配置项，提示缺少配置
                        logger.error(f"配置文件中缺少必需的字段: '{key}'")
                        raise KeyError(f"配置文件中缺少必需的字段: '{key}'")

                # identity_detail字段非空检查
                if not config.identity_detail:
                    logger.error("配置文件错误：[identity] 部分的 identity_detail 不能为空字符串")
                    raise ValueError("配置文件错误：[identity] 部分的 identity_detail 不能为空字符串")

                logger.success(f"成功加载配置文件: {config_path}")

        return config


# 获取配置文件路径
logger.info(f"MaiCore当前版本: {mai_version}")
update_config()

bot_config_floder_path = BotConfig.get_config_dir()
logger.info(f"正在品鉴配置文件目录: {bot_config_floder_path}")

bot_config_path = os.path.join(bot_config_floder_path, "bot_config.toml")

if os.path.exists(bot_config_path):
    # 如果开发环境配置文件不存在，则使用默认配置文件
    logger.info(f"异常的新鲜，异常的美味: {bot_config_path}")
else:
    # 配置文件不存在
    logger.error("配置文件不存在，请检查路径: {bot_config_path}")
    raise FileNotFoundError(f"配置文件不存在: {bot_config_path}")

global_config = BotConfig.load_config(config_path=bot_config_path)<|MERGE_RESOLUTION|>--- conflicted
+++ resolved
@@ -281,14 +281,14 @@
     pfc_message_buffer_size: int = (
         2  # PFC 聊天消息缓冲数量，有利于使聊天节奏更加紧凑流畅，请根据实际 LLM 响应速度进行调整，默认2条
     )
+    api_polling_max_retries: int = 3  # 神秘小功能
 
     # idle_chat
     enable_idle_chat: bool = False  # 是否启用 pfc 主动发言
     idle_check_interval: int = 10  # 检查间隔，10分钟检查一次
-<<<<<<< HEAD
-    min_idle_time: int = 7200  # 最短无活动时间，2小时 (7200秒)
-    max_idle_time: int = 18000  # 最长无活动时间，5小时 (18000秒)
-    api_polling_max_retries: int = 3  # 神秘小功能
+    min_cooldown: int = 7200  # 最短冷却时间，2小时 (7200秒)
+    max_cooldown: int = 18000  # 最长冷却时间，5小时 (18000秒)
+
 
     # Group Nickname
     enable_nickname_mapping: bool = False  # 绰号映射功能总开关
@@ -297,10 +297,6 @@
     nickname_queue_max_size: int = 100  # 绰号处理队列最大容量
     nickname_process_sleep_interval: float = 60  # 绰号处理进程休眠间隔（秒）
     nickname_analysis_history_limit: int = 30  # 绰号处理可见最大上下文
-=======
-    min_cooldown: int = 7200  # 最短冷却时间，2小时 (7200秒)
-    max_cooldown: int = 18000  # 最长冷却时间，5小时 (18000秒)
->>>>>>> b9085f4b
 
     # 模型配置
     llm_reasoning: dict[str, str] = field(default_factory=lambda: {})
@@ -733,27 +729,13 @@
                     "pfc_message_buffer_size", config.pfc_message_buffer_size
                 )
 
-<<<<<<< HEAD
-        def idle_conversation(parent: dict):
-            idle_conversation_config = parent["idle_conversation"]
-            if config.INNER_VERSION in SpecifierSet(">=1.6.1.6"):
-                config.enable_idle_conversation = idle_conversation_config.get(
-                    "enable_idle_conversation", config.enable_idle_conversation
-                )
-                config.idle_check_interval = idle_conversation_config.get(
-                    "idle_check_interval", config.idle_check_interval
-                )
-                config.min_idle_time = idle_conversation_config.get("min_idle_time", config.min_idle_time)
-                config.max_idle_time = idle_conversation_config.get("max_idle_time", config.max_idle_time)
-=======
         def idle_chat(parent: dict):
             idle_chat_config = parent["idle_chat"]
-            if config.INNER_VERSION in SpecifierSet(">=1.6.2"):
+            if config.INNER_VERSION in SpecifierSet(">=1.6.1.6"):
                 config.enable_idle_chat = idle_chat_config.get("enable_idle_chat", config.enable_idle_chat)
                 config.idle_check_interval = idle_chat_config.get("idle_check_interval", config.idle_check_interval)
                 config.min_cooldown = idle_chat_config.get("min_cooldown", config.min_cooldown)
                 config.max_cooldown = idle_chat_config.get("max_cooldown", config.max_cooldown)
->>>>>>> b9085f4b
 
         # 版本表达式：>=1.0.0,<2.0.0
         # 允许字段：func: method, support: str, notice: str, necessary: bool
@@ -788,12 +770,8 @@
             "chat": {"func": chat, "support": ">=1.6.0", "necessary": False},
             "normal_chat": {"func": normal_chat, "support": ">=1.6.0", "necessary": False},
             "focus_chat": {"func": focus_chat, "support": ">=1.6.0", "necessary": False},
-<<<<<<< HEAD
             "group_nickname": {"func": group_nickname, "support": ">=1.6.1.1", "necessary": False},
-            "idle_conversation": {"func": idle_conversation, "support": ">=1.6.1.6", "necessary": False},
-=======
-            "idle_chat": {"func": idle_chat, "support": ">=1.6.2", "necessary": False},
->>>>>>> b9085f4b
+            "idle_chat": {"func": idle_chat, "support": ">=1.6.1.6", "necessary": False},
         }
 
         # 原地修改，将 字符串版本表达式 转换成 版本对象
