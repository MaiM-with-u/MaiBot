[inner]
<<<<<<< HEAD
version = "1.6.2.4"
=======
version = "1.6.3"
>>>>>>> 7f2fe674

#----以下是给开发人员阅读的，如果你只是部署了麦麦，不需要阅读----
#如果你想要修改配置文件，请在修改后将version的值进行变更
#如果新增项目，请在BotConfig类下新增相应的变量
#1.如果你修改的是[]层级项目，例如你新增了 [memory],那么请在config.py的 load_config函数中的include_configs字典中新增"内容":{
#"func":memory,
#"support":">=0.0.0",  #新的版本号
#"necessary":False      #是否必须
#}
#2.如果你修改的是[]下的项目，例如你新增了[memory]下的 memory_ban_words ,那么请在config.py的 load_config函数中的 memory函数下新增版本判断:
            # if config.INNER_VERSION in SpecifierSet(">=0.0.2"):
            #     config.memory_ban_words = set(memory_config.get("memory_ban_words", []))

# 版本格式：主版本号.次版本号.修订号，版本号递增规则如下：
#     主版本号：当你做了不兼容的 API 修改，
#     次版本号：当你做了向下兼容的功能性新增，
#     修订号：当你做了向下兼容的问题修正。
# 先行版本号及版本编译信息可以加到"主版本号.次版本号.修订号"的后面，作为延伸。
#----以上是给开发人员阅读的，如果你只是部署了麦麦，不需要阅读----

[bot]
qq = 1145141919810
nickname = "麦麦"
alias_names = ["麦叠", "牢麦"] #该选项还在调试中，暂时未生效

[groups]
talk_allowed = [
    123,
    123,
]  #可以回复消息的群号码
talk_frequency_down = []  #降低回复频率的群号码
ban_user_id = []  #禁止回复和读取消息的QQ号

[personality] #未完善
personality_core = "用一句话或几句话描述人格的核心特点" # 建议20字以内，谁再写3000字小作文敲谁脑袋
personality_sides = [
    "用一句话或几句话描述人格的一些细节",
    "用一句话或几句话描述人格的一些细节",
    "用一句话或几句话描述人格的一些细节",
    "用一句话或几句话描述人格的一些细节",
    "用一句话或几句话描述人格的一些细节",
]# 条数任意，不能为0, 该选项还在调试中，可能未完全生效
personality_detail_level = 0 # 人设消息注入 prompt 详细等级 (0: 采用默认配置, 1: 核心/随机细节, 2: 核心+随机侧面/全部细节, 3: 全部)

[identity] #アイデンティティがない 生まれないらららら
# 兴趣爱好 未完善，有些条目未使用
identity_detail = [
    "身份特点",
    "身份特点",
]# 条数任意，不能为0, 该选项还在调试中
#外貌特征
age = 20 # 年龄 单位岁 
gender = "男" # 性别 
appearance = "用几句话描述外貌特征" # 外貌特征 该选项还在调试中，暂时未生效

[schedule]
enable_schedule_gen = true # 是否启用日程表
enable_schedule_interaction = true # 日程表是否影响回复模式
prompt_schedule_gen = "用几句话描述描述性格特点或行动规律，这个特征会用来生成日程表"
schedule_doing_update_interval = 900 # 日程表更新间隔 单位秒
schedule_temperature = 0.1 # 日程表温度，建议0.1-0.5
time_zone = "Asia/Shanghai" # 给你的机器人设置时区，可以解决运行电脑时区和国内时区不同的情况，或者模拟国外留学生日程

[platforms] # 必填项目，填写每个平台适配器提供的链接
nonebot-qq="http://127.0.0.1:18002/api/message"

[chat] #麦麦的聊天通用设置
allow_focus_mode = true # 是否允许专注聊天状态
# 是否启用heart_flowC(HFC)模式
# 启用后麦麦会自主选择进入heart_flowC模式（持续一段时间），进行主动的观察和回复，并给出回复，比较消耗token
base_normal_chat_num = 8 # 最多允许多少个群进行普通聊天
base_focused_chat_num = 5 # 最多允许多少个群进行专注聊天
allow_remove_duplicates = true # 是否开启心流去重（如果发现心流截断问题严重可尝试关闭）

observation_context_size = 15 # 观察到的最长上下文大小,建议15，太短太长都会导致脑袋尖尖
message_buffer = true # 启用消息缓冲器？启用此项以解决消息的拆分问题，但会使麦麦的回复延迟

# 以下是消息过滤，可以根据规则过滤特定消息，将不会读取这些消息
ban_words = [
    # "403","张三"
    ]

ban_msgs_regex = [
    # 需要过滤的消息（原始消息）匹配的正则表达式，匹配到的消息将被过滤（支持CQ码），若不了解正则表达式请勿修改
    #"https?://[^\\s]+", # 匹配https链接
    #"\\d{4}-\\d{2}-\\d{2}", # 匹配日期
    # "\\[CQ:at,qq=\\d+\\]" # 匹配@
]

[normal_chat] #普通聊天
#一般回复参数
model_reasoning_probability = 0.7 # 麦麦回答时选择推理模型 模型的概率
model_normal_probability = 0.3 # 麦麦回答时选择一般模型 模型的概率

emoji_chance = 0.2 # 麦麦一般回复时使用表情包的概率，设置为1让麦麦自己决定发不发
thinking_timeout = 100 # 麦麦最长思考时间，超过这个时间的思考会放弃（往往是api反应太慢）

willing_mode = "classical" # 回复意愿模式 —— 经典模式：classical，动态模式：dynamic，mxp模式：mxp，自定义模式：custom（需要你自己实现）
response_willing_amplifier = 1 # 麦麦回复意愿放大系数，一般为1
response_interested_rate_amplifier = 1 # 麦麦回复兴趣度放大系数,听到记忆里的内容时放大系数
down_frequency_rate = 3 # 降低回复频率的群组回复意愿降低系数 除法
emoji_response_penalty = 0 # 表情包回复惩罚系数，设为0为不回复单个表情包，减少单独回复表情包的概率
mentioned_bot_inevitable_reply = false # 提及 bot 必然回复
at_bot_inevitable_reply = false # @bot 必然回复

[focus_chat] #专注聊天
reply_trigger_threshold = 3.6 # 专注聊天触发阈值，越低越容易进入专注聊天
default_decay_rate_per_second = 0.95 # 默认衰减率，越大衰减越快，越高越难进入专注聊天
consecutive_no_reply_threshold = 3 # 连续不回复的阈值，越低越容易结束专注聊天

# 以下选项暂时无效
compressed_length = 5 # 不能大于observation_context_size,心流上下文压缩的最短压缩长度，超过心流观察到的上下文长度，会压缩，最短压缩长度为5
compress_length_limit = 5 #最多压缩份数，超过该数值的压缩上下文会被删除


[emoji]
max_emoji_num = 40 # 表情包最大数量
max_reach_deletion = true # 开启则在达到最大数量时删除表情包，关闭则达到最大数量时不删除，只是不会继续收集表情包
check_interval = 10 # 检查表情包（注册，破损，删除）的时间间隔(分钟)
save_pic = false # 是否保存图片
save_emoji = false # 是否保存表情包
steal_emoji = true # 是否偷取表情包，让麦麦可以发送她保存的这些表情包
enable_check = false  # 是否启用表情包过滤，只有符合该要求的表情包才会被保存
check_prompt = "符合公序良俗" # 表情包过滤要求，只有符合该要求的表情包才会被保存

[group_nickname]
enable_nickname_mapping = false  # 绰号映射功能总开关（默认关闭，建议关闭）
max_nicknames_in_prompt = 10  # Prompt 中最多注入的绰号数量（防止token数量爆炸）
nickname_probability_smoothing = 1  # 绰号加权随机选择的平滑因子
nickname_queue_max_size = 100  # 绰号处理队列最大容量
<<<<<<< HEAD
nickname_process_sleep_interval = 5  # 绰号处理进程休眠间隔（秒）
nickname_analysis_history_limit = 30  # 绰号处理可见最大上下文
=======
nickname_process_sleep_interval = 5  # 绰号处理进程休眠间隔（秒），不建议超过5，否则大概率导致结束过程中超时
nickname_analysis_history_limit = 30  # 绰号处理可见最大上下文
nickname_analysis_probability = 0.1  # 绰号随机概率命中，该值越大，绰号分析越频繁
>>>>>>> 7f2fe674

[memory]
build_memory_interval = 2000 # 记忆构建间隔 单位秒   间隔越低，麦麦学习越多，但是冗余信息也会增多
build_memory_distribution = [6.0,3.0,0.6,32.0,12.0,0.4] # 记忆构建分布，参数：分布1均值，标准差，权重，分布2均值，标准差，权重
build_memory_sample_num = 8 # 采样数量，数值越高记忆采样次数越多
build_memory_sample_length = 40 # 采样长度，数值越高一段记忆内容越丰富
memory_compress_rate = 0.1 # 记忆压缩率 控制记忆精简程度 建议保持默认,调高可以获得更多信息，但是冗余信息也会增多

forget_memory_interval = 1000 # 记忆遗忘间隔 单位秒   间隔越低，麦麦遗忘越频繁，记忆更精简，但更难学习
memory_forget_time = 24 #多长时间后的记忆会被遗忘 单位小时 
memory_forget_percentage = 0.01 # 记忆遗忘比例 控制记忆遗忘程度 越大遗忘越多 建议保持默认

consolidate_memory_interval = 1000 # 记忆整合间隔 单位秒   间隔越低，麦麦整合越频繁，记忆更精简
consolidation_similarity_threshold = 0.7 # 相似度阈值
consolidation_check_percentage = 0.01 # 检查节点比例

#不希望记忆的词，已经记忆的不会受到影响
memory_ban_words = [
    # "403","张三"
]

long_message_auto_truncate = true # HFC 模式过长消息自动截断，防止他人 prompt 恶意注入，减少token消耗，但可能损失图片/长文信息，按需选择状态（默认开启）

[mood]
mood_update_interval = 1.0 # 情绪更新间隔 单位秒
mood_decay_rate = 0.95 # 情绪衰减率
mood_intensity_factor = 1.0 # 情绪强度因子

[keywords_reaction] # 针对某个关键词作出反应
enable = true  # 关键词反应功能的总开关

[[keywords_reaction.rules]] # 如果想要新增多个关键词，直接复制本条，修改keywords和reaction即可
enable = true # 是否启用此条（为了人类在未来AI战争能更好地识别AI（bushi），默认开启）
keywords = ["人机", "bot", "机器", "入机", "robot", "机器人","ai","AI"] # 会触发反应的关键词
reaction = "有人说你是人机或者机器人，否定这一事实，攻击或反问他。注意，只有认为你是机器人才回复，否则不要否认" # 触发之后添加的提示词

[[keywords_reaction.rules]] # 就像这样复制
enable = false # 仅作示例，不会触发
keywords = ["测试关键词回复","test",""]
reaction = "回答“测试成功”" # 修复错误的引号

[[keywords_reaction.rules]] # 使用正则表达式匹配句式
enable = false # 仅作示例，不会触发
regex = ["^(?P<n>\\S{1,20})是这样的$"] # 将匹配到的词汇命名为n，反应中对应的[n]会被替换为匹配到的内容，若不了解正则表达式请勿编写
reaction = "请按照以下模板造句：[n]是这样的，xx只要xx就可以，可是[n]要考虑的事情就很多了，比如什么时候xx，什么时候xx，什么时候xx。（请自由发挥替换xx部分，只需保持句式结构，同时表达一种将[n]过度重视的反讽意味）"

[chinese_typo]
enable = true # 是否启用中文错别字生成器
error_rate=0.001 # 单字替换概率
min_freq=9 # 最小字频阈值
tone_error_rate=0.1 # 声调错误概率
word_replace_rate=0.006 # 整词替换概率

[response_splitter]
enable_response_splitter = true # 是否启用回复分割器
response_max_length = 256 # 回复允许的最大长度
response_max_sentence_num = 4 # 回复允许的最大句子数
enable_kaomoji_protection = false # 是否启用颜文字保护

model_max_output_length = 256 # 模型单次返回的最大token数

[remote] #发送统计信息，主要是看全球有多少只麦麦
enable = false

[experimental] #实验性功能
enable_friend_chat = true # 是否启用好友聊天
enable_friend_whitelist = true # 是否启用好友聊天白名单
talk_allowed_private = [] # 可以回复消息的QQ号
api_polling_max_retries = 3  # 神秘小功能
rename_person = true  # 是否启用改名工具，可以让麦麦对唯一名进行更改，可能可以更拟人地称呼他人，但是也可能导致记忆混淆的问题

[pfc]
enable_pfc_chatting = true # 是否启用PFC聊天，该功能仅作用于私聊，与回复模式独立
pfc_message_buffer_size = 2  # PFC 聊天消息缓冲数量，有利于使聊天节奏更加紧凑流畅，请根据实际 LLM 响应速度进行调整，默认2条
pfc_recent_history_display_count = 20  # PFC 对话最大可见上下文

[[pfc.checker]]
enable_pfc_reply_checker = true # 是否启用 PFC 的回复检查器
pfc_max_reply_attempts = 3  # 发言最多尝试次数
pfc_max_chat_history_for_checker = 50  # checker聊天记录最大可见上文长度

[[pfc.emotion]]
pfc_emotion_update_intensity = 0.6  # 情绪更新强度
pfc_emotion_history_count = 5  # 情绪更新最大可见上下文长度

[[pfc.relationship]]
pfc_relationship_incremental_interval = 10  # 关系值增值强度
pfc_relationship_incremental_msg_count = 10  # 会话中，关系值判断最大可见上下文
pfc_relationship_incremental_default_change = 1.0  # 会话中，关系值默认更新值（当 llm 返回错误时默认采用该值）
pfc_relationship_incremental_max_change = 5.0  # 会话中，关系值最大可变值
pfc_relationship_final_msg_count = 30  # 会话结束时，关系值判断最大可见上下文
pfc_relationship_final_default_change =5.0  # 会话结束时，关系值默认更新值
pfc_relationship_final_max_change = 50.0  # 会话结束时，关系值最大可变值

[[pfc.fallback]]
pfc_historical_fallback_exclude_seconds = 7200 # pfc 翻看聊天记录排除最近时长

[[pfc.idle_chat]]
enable_idle_chat = true # 是否启用 pfc 主动发言
idle_check_interval = 10  # 检查间隔，10分钟检查一次
min_cooldown = 7200      # 最短冷却时间，2小时 (7200秒)
max_cooldown = 18000     # 最长冷却时间，5小时 (18000秒)

#下面的模型若使用硅基流动则不需要更改，使用ds官方则改成.env自定义的宏，使用自定义模型则选择定位相似的模型自己填写
#推理模型

# 额外字段
# 下面的模型有以下额外字段可以添加：

# stream = <true|false> : 用于指定模型是否是使用流式输出
# 如果不指定，则该项是 False

#这个模型必须是推理模型
[model.llm_reasoning] # 一般聊天模式的推理回复模型
name = "Pro/deepseek-ai/DeepSeek-R1"
provider = "SILICONFLOW"
pri_in = 1.0 #模型的输入价格（非必填，可以记录消耗）
pri_out = 4.0 #模型的输出价格（非必填，可以记录消耗）

[model.llm_normal] #V3 回复模型 专注和一般聊天模式共用的回复模型
name = "Pro/deepseek-ai/DeepSeek-V3"
provider = "SILICONFLOW"
pri_in = 2 #模型的输入价格（非必填，可以记录消耗）
pri_out = 8 #模型的输出价格（非必填，可以记录消耗）
#默认temp 0.2 如果你使用的是老V3或者其他模型，请自己修改temp参数
temp = 0.2 #模型的温度，新V3建议0.1-0.3

[model.llm_topic_judge] #主题判断模型：建议使用qwen2.5 7b
name = "Pro/Qwen/Qwen2.5-7B-Instruct"
provider = "SILICONFLOW"
pri_in = 0.35
pri_out = 0.35

[model.llm_summary] #概括模型，建议使用qwen2.5 32b 及以上
name = "Qwen/Qwen2.5-32B-Instruct"
provider = "SILICONFLOW"
pri_in = 1.26
pri_out = 1.26

[model.vlm] # 图像识别模型
name = "Pro/Qwen/Qwen2.5-VL-7B-Instruct"
provider = "SILICONFLOW"
pri_in = 0.35
pri_out = 0.35

[model.llm_heartflow] # 用于控制麦麦是否参与聊天的模型
name = "Qwen/Qwen2.5-32B-Instruct"
provider = "SILICONFLOW"
pri_in = 1.26
pri_out = 1.26

[model.llm_observation] #观察模型，压缩聊天内容，建议用免费的
# name = "Pro/Qwen/Qwen2.5-7B-Instruct"
name = "Qwen/Qwen2.5-7B-Instruct"
provider = "SILICONFLOW"
pri_in = 0
pri_out = 0

[model.llm_sub_heartflow] #心流：认真水群时,生成麦麦的内心想法，必须使用具有工具调用能力的模型
name = "Pro/deepseek-ai/DeepSeek-V3"
provider = "SILICONFLOW"
pri_in = 2
pri_out = 8
temp = 0.3 #模型的温度，新V3建议0.1-0.3

[model.llm_plan] #决策：认真水群时,负责决定麦麦该做什么
name = "Pro/deepseek-ai/DeepSeek-V3"
provider = "SILICONFLOW"
pri_in = 2
pri_out = 8

#嵌入模型

[model.embedding] #嵌入
name = "BAAI/bge-m3"
provider = "SILICONFLOW"
pri_in = 0
pri_out = 0


#私聊PFC：需要开启PFC功能，默认三个模型均为硅基流动v3，如果需要支持多人同时私聊或频繁调用，建议把其中的一个或两个换成官方v3或其它模型，以免撞到429

#PFC决策模型
[model.llm_PFC_action_planner]
name = "Pro/deepseek-ai/DeepSeek-V3"
provider = "SILICONFLOW"
temp = 0.3
pri_in = 2
pri_out = 8

#PFC聊天模型
[model.llm_PFC_chat]
name = "Pro/deepseek-ai/DeepSeek-V3"
provider = "SILICONFLOW"
temp = 0.3
pri_in = 2
pri_out = 8

#绰号映射生成模型
[model.llm_nickname_mapping]
name = "Qwen/Qwen2.5-32B-Instruct"
provider = "SILICONFLOW"
temp = 0.7
pri_in = 1.26
pri_out = 1.26

#日程模型
[model.llm_scheduler_all]
name = "deepseek-ai/DeepSeek-V3"
provider = "SILICONFLOW"
temp = 0.3
pri_in = 2
pri_out = 8

#在干嘛模型
[model.llm_scheduler_doing]
name = "deepseek-ai/DeepSeek-V3"
provider = "SILICONFLOW"
temp = 0.3
pri_in = 2
pri_out = 8

# PFC 关系评估LLM
[model.llm_PFC_relationship_eval]
name = "deepseek-ai/DeepSeek-V3"
provider = "SILICONFLOW"
temp = 0.4
max_tokens = 512
pri_in = 2
pri_out = 8

#绰号映射生成模型
[model.llm_nickname_mapping]
name = "Qwen/Qwen2.5-32B-Instruct"
provider = "SILICONFLOW"
temp = 0.7
pri_in = 1.26
pri_out = 1.26

#以下模型暂时没有使用！！
#以下模型暂时没有使用！！
#以下模型暂时没有使用！！
#以下模型暂时没有使用！！
#以下模型暂时没有使用！！

[model.llm_tool_use] #工具调用模型，需要使用支持工具调用的模型，建议使用qwen2.5 32b
name = "Qwen/Qwen2.5-32B-Instruct"
provider = "SILICONFLOW"
pri_in = 1.26
pri_out = 1.26<|MERGE_RESOLUTION|>--- conflicted
+++ resolved
@@ -1,9 +1,5 @@
 [inner]
-<<<<<<< HEAD
 version = "1.6.2.4"
-=======
-version = "1.6.3"
->>>>>>> 7f2fe674
 
 #----以下是给开发人员阅读的，如果你只是部署了麦麦，不需要阅读----
 #如果你想要修改配置文件，请在修改后将version的值进行变更
@@ -134,14 +130,9 @@
 max_nicknames_in_prompt = 10  # Prompt 中最多注入的绰号数量（防止token数量爆炸）
 nickname_probability_smoothing = 1  # 绰号加权随机选择的平滑因子
 nickname_queue_max_size = 100  # 绰号处理队列最大容量
-<<<<<<< HEAD
-nickname_process_sleep_interval = 5  # 绰号处理进程休眠间隔（秒）
-nickname_analysis_history_limit = 30  # 绰号处理可见最大上下文
-=======
 nickname_process_sleep_interval = 5  # 绰号处理进程休眠间隔（秒），不建议超过5，否则大概率导致结束过程中超时
 nickname_analysis_history_limit = 30  # 绰号处理可见最大上下文
 nickname_analysis_probability = 0.1  # 绰号随机概率命中，该值越大，绰号分析越频繁
->>>>>>> 7f2fe674
 
 [memory]
 build_memory_interval = 2000 # 记忆构建间隔 单位秒   间隔越低，麦麦学习越多，但是冗余信息也会增多
@@ -373,13 +364,6 @@
 pri_in = 2
 pri_out = 8
 
-#绰号映射生成模型
-[model.llm_nickname_mapping]
-name = "Qwen/Qwen2.5-32B-Instruct"
-provider = "SILICONFLOW"
-temp = 0.7
-pri_in = 1.26
-pri_out = 1.26
 
 #以下模型暂时没有使用！！
 #以下模型暂时没有使用！！
