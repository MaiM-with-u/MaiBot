--- conflicted
+++ resolved
@@ -1,9 +1,5 @@
 [inner]
-<<<<<<< HEAD
-version = "1.7.1"
-=======
-version = "2.0.0"
->>>>>>> 4562277e
+version = "2.0.1"
 
 #----以下是给开发人员阅读的，如果你只是部署了麦麦，不需要阅读----
 #如果你想要修改配置文件，请在修改后将version的值进行变更
@@ -52,17 +48,11 @@
 ]# 条数任意，不能为0, 该选项还在调试中
 
 #外貌特征
-<<<<<<< HEAD
-age = 20 # 年龄 单位岁
-gender = "男" # 性别
-appearance = "用几句话描述外貌特征" # 外貌特征 该选项还在调试中，暂时未生效
-=======
 age = 18 # 年龄 单位岁
 gender = "女" # 性别
 height = "170" # 身高（单位cm）
 weight = "50" # 体重（单位kg）
 appearance = "用一句或几句话描述外貌特征" # 外貌特征 该选项还在调试中，暂时未生效
->>>>>>> 4562277e
 
 [schedule]
 enable_schedule_gen = true # 是否启用日程表
@@ -158,13 +148,7 @@
 consolidation_check_percentage = 0.01 # 检查节点比例
 
 #不希望记忆的词，已经记忆的不会受到影响
-<<<<<<< HEAD
-memory_ban_words = [
-    # "403","张三"
-]
-=======
 memory_ban_words = [ "表情包", "图片", "回复", "聊天记录" ]
->>>>>>> 4562277e
 
 long_message_auto_truncate = true # HFC 模式过长消息自动截断，防止他人 prompt 恶意注入，减少token消耗，但可能损失图片/长文信息，按需选择状态（默认开启）
 
@@ -344,7 +328,6 @@
 pri_in = 2
 pri_out = 8
 
-<<<<<<< HEAD
 #绰号映射生成模型
 [model.llm_nickname_mapping]
 name = "Qwen/Qwen2.5-32B-Instruct"
@@ -372,11 +355,6 @@
 # PFC 关系评估LLM
 [model.llm_PFC_relationship_eval]
 name = "deepseek-ai/DeepSeek-V3"
-=======
-#PFC检查模型
-[model.pfc_reply_checker]
-name = "Pro/deepseek-ai/DeepSeek-V3"
->>>>>>> 4562277e
 provider = "SILICONFLOW"
 temp = 0.4
 max_tokens = 512
